--- conflicted
+++ resolved
@@ -137,12 +137,8 @@
                                                              *problem_,
                                                              -1);
 //                                                             /*only_these_products=*/std::vector<std::string>({"l2", "h1", "elliptic"}));
-<<<<<<< HEAD
     discretization_->init();
     logger.info() << "done (has " << discretization_->ansatz_space().mapper().size() << " DoFs)" << std::endl;
-=======
-    cg_velocity_space_ = DSC::make_unique< VelocitySpaceType >(VelocitySpaceProvider::create(*grid_));
->>>>>>> 254d840e
   } // GenericLinearellipticExample(...)
 
   ~GenericLinearellipticExample()
@@ -168,18 +164,15 @@
     logger.info() << "done" << std::endl;
   }
 
-<<<<<<< HEAD
-  VectorType project(const std::string& expression) const
-=======
-  void visualize_darcy_velocity(const VectorType& cg_vector, const std::string& filename, const std::string& name) const
+  void visualize_darcy_velocity(const VectorType& vector, const std::string& filename, const std::string& name) const
   {
     using namespace Dune;
     using namespace Dune::GDT;
     auto logger = DSC::TimedLogger().get("example.linearelliptic.generic");
     logger.info() << "reconstructing darcy velocity... " << std::flush;
-    auto pressure = make_const_discrete_function(cg_discretization_->ansatz_space(), cg_vector);
-    auto velocity = make_discrete_function< VectorType >(*cg_velocity_space_, name);
-    const auto& grid_view = cg_discretization_->grid_view();
+    auto pressure = make_const_discrete_function(discretization_->ansatz_space(), vector);
+    auto velocity = make_discrete_function< VectorType >(*velocity_space_, name);
+    const auto& grid_view = discretization_->grid_view();
     auto diffusion_ptr = problem_->diffusion_tensor()->with_mu(Pymor::Parameter());
     const auto& diffusion = *diffusion_ptr;
     Operators::Darcy< typename std::remove_const< typename std::remove_reference< decltype(grid_view) >::type >::type,
@@ -192,8 +185,7 @@
     logger.info() << "done" << std::endl;
   } // ... visualize_darcy_velocity(...)
 
-  VectorType project_cg(const std::string& expression) const
->>>>>>> 254d840e
+  VectorType project(const std::string& expression) const
   {
     using namespace Dune;
     if (expression.empty())
@@ -210,14 +202,9 @@
   const Dune::Stuff::Common::Configuration boundary_cfg_;
   std::unique_ptr< Dune::Stuff::Grid::ProviderInterface< GridType > > grid_;
   std::unique_ptr< Dune::HDD::LinearElliptic::ProblemInterface< E, D, d, R, r > > problem_;
-<<<<<<< HEAD
   std::unique_ptr< DiscretizationType > discretization_;
-
-=======
-  std::unique_ptr< CgDiscretizationType > cg_discretization_;
-  std::unique_ptr< SwipdgDiscretizationType > swipdg_discretization_;
-  std::unique_ptr< VelocitySpaceType > cg_velocity_space_;
->>>>>>> 254d840e
+  std::unique_ptr< VelocitySpaceType > velocity_space_;
+
 }; // class GenericLinearellipticExample
 
 
