--- conflicted
+++ resolved
@@ -3,7 +3,6 @@
 # Copyright Holders: Felix Schindler
 # License: BSD 2-Clause License (http://opensource.org/licenses/BSD-2-Clause)
 
-<<<<<<< HEAD
 add_executable(example_linearelliptic_OS2014_FVCA7__visualization "OS2014_FVCA7__visualization.cc" ${COMMON_HEADER})
 target_link_libraries(example_linearelliptic_OS2014_FVCA7__visualization ${COMMON_LIBS})
 
@@ -12,17 +11,32 @@
 target_link_libraries(example_linearelliptic_OS2015_SISC__6_1__multiscale_example__visualizations
                       ${COMMON_LIBS} ${Boost_FILESYSTEM_LIBRARY})
 
-add_python_bindings(linearellipticexamplegenericmultiscale generic_multiscale_bindings_generator.py generic_multiscale_bindings_generator.hh "")
-add_python_bindings(linearellipticexampleOS2015SISC62 OS2015_SISC__6_2__bindings_generator.py OS2015_SISC__6_2__bindings_generator.hh "")
+add_python_bindings(linearellipticexamplegenericmultiscale
+                    generic_multiscale_bindings_generator.py
+                    generic_multiscale_bindings_generator.hh "")
+add_python_bindings(linearellipticexampleMRS201643
+                    MRS2016__4_3_bindings_generator.py
+                    MRS2016__4_3_bindings_generator.hh "")
+add_python_bindings(linearellipticexampleMRS201651
+                    MRS2016__5_1_bindings_generator.py
+                    MRS2016__5_1_bindings_generator.hh "")
+add_python_bindings(linearellipticexampleOS2015SISC62
+                    OS2015_SISC__6_2__bindings_generator.py
+                    OS2015_SISC__6_2__bindings_generator.hh "")
 
 foreach(target
         example_linearelliptic_OS2014_FVCA7__visualization
         example_linearelliptic_OS2015_SISC__6_1__multiscale_example__visualizations
         linearellipticexamplegenericmultiscale
+        linearellipticexampleMRS201651
+        linearellipticexampleMRS201643
         linearellipticexampleOS2015SISC62)
   add_dune_alugrid_flags(${target})
+  add_dune_mpi_flags(${target})
+  add_dune_parmetis_flags(${target})
   add_dune_superlu_flags(${target})
   add_dune_tbb_flags(${target})
+  add_dune_umfpack_flags(${target})
 endforeach(target)
 
 foreach(file
@@ -33,85 +47,6 @@
     execute_process(COMMAND ln -s "${CMAKE_CURRENT_SOURCE_DIR}/${file}" "${CMAKE_CURRENT_BINARY_DIR}/${file}")
   endif (NOT EXISTS ${file})
 endforeach(file)
-=======
-#add_library(dunehdd-linearelliptic-cg
-#            STATIC
-#            "cg.cc")
-
-#add_library(dunehdd-linearelliptic-swipdg
-#            STATIC
-#            "swipdg.cc")
-
-
-#ADD_EXECUTABLE(example_linearelliptic_block_swipdg "block-swipdg_main.cc" ${COMMON_HEADER})
-#TARGET_LINK_LIBRARIES(example_linearelliptic_block_swipdg
-#                      ${COMMON_LIBS} ${Boost_FILESYSTEM_LIBRARY})
-
-#ADD_EXECUTABLE(example_linearelliptic_spe10 "spe10.cc" ${COMMON_HEADER})
-#TARGET_LINK_LIBRARIES(example_linearelliptic_spe10
-#                      ${COMMON_LIBS} ${Boost_FILESYSTEM_LIBRARY})
-
-#ADD_EXECUTABLE(example_linearelliptic_cg "cg_main.cc" ${COMMON_HEADER})
-#TARGET_LINK_LIBRARIES(example_linearelliptic_cg
-#                      dunehdd-linearelliptic-cg
-#                      ${COMMON_LIBS} ${Boost_FILESYSTEM_LIBRARY})
-
-#ADD_EXECUTABLE(mpi_cg_main "mpi_cg_main.cc" ${COMMON_HEADER})
-#TARGET_LINK_LIBRARIES(mpi_cg_main
-#                      dunehdd-linearelliptic-cg 
-#                      ${COMMON_LIBS} )
-
-#ADD_EXECUTABLE(example_linearelliptic_generic "generic.cc" ${COMMON_HEADER})
-#TARGET_LINK_LIBRARIES(example_linearelliptic_generic
-#                      ${COMMON_LIBS})
-
-#ADD_EXECUTABLE(example_linearelliptic_swipdg "swipdg_main.cc" ${COMMON_HEADER})
-#TARGET_LINK_LIBRARIES(example_linearelliptic_swipdg
-#                      dunehdd-linearelliptic-swipdg
-#                      ${COMMON_LIBS} ${Boost_FILESYSTEM_LIBRARY})
-
-#ADD_EXECUTABLE(example_linearelliptic_thermalblock "thermalblock_main.cc" ${COMMON_HEADER})
-#TARGET_LINK_LIBRARIES(example_linearelliptic_thermalblock
-#                     ${COMMON_LIBS} ${Boost_FILESYSTEM_LIBRARY})
-
-#ADD_EXECUTABLE(example_linearelliptic_OS2014_spe10_visualization
-#               "OS2014_spe10_visualization.cc" ${COMMON_HEADER})
-#TARGET_LINK_LIBRARIES(example_linearelliptic_OS2014_spe10_visualization
-#                      ${COMMON_LIBS} ${Boost_FILESYSTEM_LIBRARY})
-
-#add_python_bindings(linearellipticexamplecg
-#                    cg_bindings_generator.py
-#                    cg.hh
-#                    dunehdd-linearelliptic-cg)
-add_python_bindings(linearellipticexampleMRS201651
-                    MRS2016__5_1_bindings_generator.py
-                    MRS2016__5_1_bindings_generator.hh
-                    "")
-#add_python_bindings(mpi_cg_bindings
-#                    mpi_cg_bindings_generator.py
-#                    mpi_cg_example.hh
-#                    dunehdd-linearelliptic-cg)
-#add_python_bindings(linearellipticexampleOS2014
-#                    OS2014_bindings_generator.py
-#                    OS2014_bindings_generator.hh
-#                    "")
-#add_python_bindings(linearellipticexamplegeneric generic_bindings_generator.py generic_bindings_generator.hh "")
-add_python_bindings(linearellipticexampleMRS201643
-                    MRS2016__4_3_bindings_generator.py
-                    MRS2016__4_3_bindings_generator.hh
-                    "")
-
-foreach(target
-        linearellipticexampleMRS201651
-        linearellipticexampleMRS201643)
-  add_dune_parmetis_flags(${target})
-  add_dune_superlu_flags(${target})
-  add_dune_umfpack_flags(${target})
-  add_dune_tbb_flags(${target})
-  add_dune_alugrid_flags(${target})
-  add_dune_mpi_flags(${target})
-endforeach(_target)
->>>>>>> 809ad96d
 
 # link spe10 data file if present
 if (NOT ${SPE10MODEL1DATA} STREQUAL "SPE10MODEL1DATA-NOTFOUND")
@@ -119,9 +54,6 @@
   if (NOT EXISTS ${SPE10MODEL1DATA_TARGET_FILENAME})
     execute_process(COMMAND ln -s "${SPE10MODEL1DATA}" "${SPE10MODEL1DATA_TARGET_FILENAME}")
   endif(NOT EXISTS ${SPE10MODEL1DATA_TARGET_FILENAME})
-<<<<<<< HEAD
-endif (NOT ${SPE10MODEL1DATA} STREQUAL "SPE10MODEL1DATA-NOTFOUND")
-=======
 endif (NOT ${SPE10MODEL1DATA} STREQUAL "SPE10MODEL1DATA-NOTFOUND")
 if (NOT ${SPE10MODEL2DATA} STREQUAL "SPE10MODEL2DATA-NOTFOUND")
   set (SPE10MODEL2DATA_TARGET_FILENAME "${CMAKE_CURRENT_BINARY_DIR}/spe_perm.dat")
@@ -129,10 +61,3 @@
     execute_process(COMMAND ln -s "${SPE10MODEL2DATA}" "${SPE10MODEL2DATA_TARGET_FILENAME}")
   endif(NOT EXISTS ${SPE10MODEL2DATA_TARGET_FILENAME})
 endif (NOT ${SPE10MODEL2DATA} STREQUAL "SPE10MODEL2DATA-NOTFOUND")
-
-foreach(_file "spe10.py")
-  if (NOT EXISTS ${_file})
-    execute_process(COMMAND ln -s "${CMAKE_CURRENT_SOURCE_DIR}/${_file}" "${CMAKE_CURRENT_BINARY_DIR}/${_file}")
-  endif (NOT EXISTS ${_file})
-endforeach(_file)
->>>>>>> 809ad96d
