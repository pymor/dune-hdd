
#include "config.h"

// system
#include <sstream>

// boost
#include <boost/filesystem.hpp>

// dune-common
#include <dune/common/exceptions.hh>
#include <dune/common/mpihelper.hh>
#include <dune/common/timer.hh>

// dune-fem
#include <dune/fem/misc/mpimanager.hh>
#include <dune/fem/misc/gridwidth.hh>

// dune-grid-multiscale
#include <dune/grid/part/leaf.hh>

// dune-stuff
#include <dune/stuff/common/parameter/tree.hh>
#include <dune/stuff/common/logging.hh>
#include <dune/stuff/grid/provider/cube.hh>
#include <dune/stuff/grid/boundaryinfo.hh>
#include <dune/stuff/function/expression.hh>
#include <dune/stuff/discretefunction/norm.hh>

// dune-detailed-solvers
#include <dune/detailed/solvers/stationary/linear/elliptic/model/default.hh>
#include <dune/detailed/solvers/stationary/linear/elliptic/model/thermalblock.hh>
#include <dune/detailed/solvers/stationary/linear/elliptic/continuousgalerkin/dune-detailed-discretizations.hh>

#ifdef POLORDER
const int polOrder = POLORDER;
#else
const int polOrder = 1;
#endif

const std::string id = "stationary.linear.elliptic.cg.ddd";

/**
  \brief      Creates a parameter file if it does not exist.

              Nothing is done if the file already exists. If not, a parameter file will be created with all neccessary
              keys and values.
  \param[in]  filename
              (Relative) path to the file.
  **/
void ensureParamFile(std::string filename)
{
  // only write param file if there is none
  if (!boost::filesystem::exists(filename)) {
    std::ofstream file;
    file.open(filename);
<<<<<<< HEAD
    file << "[stationary.linear.elliptic.cg.ddd]" << std::endl;
    file << "model = detailed.solvers.stationary.linear.elliptic.model.thermalblock" << std::endl;
=======
    file << "[" << id << "]" << std::endl;
    file << "model = detailed.solvers.stationary.linear.elliptic.model.default" << std::endl;
    file << "exact_solution.order = 2" << std::endl;
    file << "exact_solution.variable = x" << std::endl;
    file << "exact_solution.expression.0 = -0.5*x[0]*x[0] + 0.5*x[0]" << std::endl;
>>>>>>> 0c41cccc
    file << "[stuff.grid.provider.cube]" << std::endl;
    file << "level = 4" << std::endl;
    file << "filename = " << id << ".grid" << std::endl;
    file << "[detailed.solvers.stationary.linear.elliptic.model.default]" << std::endl;
    file << "diffusion.order = 0"  << std::endl;
    file << "diffusion.variable = x" << std::endl;
    file << "diffusion.expression.0 = 1.0"  << std::endl;
    file << "diffusion.expression.1 = 1.0"  << std::endl;
    file << "diffusion.expression.2 = 1.0"  << std::endl;
    file << "force.order = 0"  << std::endl;
    file << "force.variable = x" << std::endl;
    file << "force.expression.0 = 1.0"  << std::endl;
    file << "force.expression.1 = 1.0"  << std::endl;
    file << "force.expression.2 = 1.0"  << std::endl;
    file << "dirichlet.order = 0"  << std::endl;
    file << "dirichlet.variable = x" << std::endl;
    file << "dirichlet.expression.0 = 0.0"  << std::endl;
    file << "dirichlet.expression.1 = 0.0"  << std::endl;
    file << "dirichlet.expression.2 = 0.0"  << std::endl;
    file << "[detailed.solvers.stationary.linear.elliptic.model.thermalblock]" << std::endl;
    file << "diffusion.order = 0"  << std::endl;
    file << "diffusion.lowerLeft.0 = 0.0"  << std::endl; // should coincide with the grid
    file << "diffusion.lowerLeft.1 = 0.0"  << std::endl; // should coincide with the grid
    file << "diffusion.lowerLeft.2 = 0.0"  << std::endl; // should coincide with the grid
    file << "diffusion.upperRight.0 = 1.0"  << std::endl; // should coincide with the grid
    file << "diffusion.upperRight.1 = 1.0"  << std::endl; // should coincide with the grid
    file << "diffusion.upperRight.2 = 1.0"  << std::endl; // should coincide with the grid
    file << "diffusion.numElements.0 = 2"  << std::endl;
    file << "diffusion.numElements.1 = 2"  << std::endl;
    file << "diffusion.numElements.2 = 2"  << std::endl;
    file << "diffusion.component.0 = 1.0"  << std::endl;
    file << "diffusion.component.1 = 10.0"  << std::endl;
    file << "diffusion.component.2 = 3.0"  << std::endl;
    file << "diffusion.component.3 = 2.1"  << std::endl;
    file << "force.order = 0"  << std::endl;
    file << "force.variable = x" << std::endl;
    file << "force.expression.0 = 1.0"  << std::endl;
    file << "force.expression.1 = 1.0"  << std::endl;
    file << "force.expression.2 = 1.0"  << std::endl;
    file << "dirichlet.order = 0"  << std::endl;
    file << "dirichlet.variable = x" << std::endl;
    file << "dirichlet.expression.0 = 0.0"  << std::endl;
    file << "dirichlet.expression.1 = 0.0"  << std::endl;
    file << "dirichlet.expression.2 = 0.0"  << std::endl;
    file << "[detailed.solvers.stationary.linear.elliptic.continuousgalerkin]" << std::endl;
    file << "solve.type = eigen.bicgstab.incompletelut" << std::endl;
    file << "solve.maxIter = 5000"  << std::endl;
    file << "solve.precision = 1e-12"  << std::endl;
    file << "visualize.filename = " << id << ".solution"  << std::endl;
    file << "visualize.name = solution"  << std::endl;
    file.close();
  } // only write param file if there is none
} // void ensureParamFile()

template< class DiscreteFunctionType,
          class OutStreamType >
void compute_errors(const Dune::ParameterTree& paramTree,
                    const DiscreteFunctionType& discreteFunction,
                    OutStreamType& out,
                    std::string prefix = "")
{
  // preparations
  typedef typename DiscreteFunctionType::RangeFieldType RangeFieldType;
  typedef Dune::Stuff::Function::Expression<
      typename DiscreteFunctionType::DomainFieldType,
      DiscreteFunctionType::dimDomain,
      RangeFieldType,
      DiscreteFunctionType::dimRange >
    FunctionType;
  const FunctionType function(paramTree);
  const unsigned int functionOrder = paramTree.get("order", 100);
  // compute norms
  out << prefix << " norm | exact solution | discrete solution | error (abs) | error (rel)" << std::endl;
  out << prefix << "------+----------------+-------------------+-------------+-------------" << std::endl;
  const RangeFieldType L2_reference_norm = Dune::Stuff::DiscreteFunction::Norm::L2(discreteFunction.space().gridPart(),
                                                                                   function,
                                                                                   functionOrder);
  out.precision(2);
  out << prefix << "   L2 | " << std::setw(14) << std::scientific << L2_reference_norm
                                      << " | " << std::flush;
  const RangeFieldType L2_discrete_norm = Dune::Stuff::DiscreteFunction::Norm::L2(discreteFunction);
  out << std::setw(17) << std::scientific << L2_discrete_norm << " | " << std::flush;
  const RangeFieldType L2_difference = Dune::Stuff::DiscreteFunction::Norm::L2_difference(function, functionOrder, discreteFunction);
  out << std::setw(11) << std::scientific << L2_difference << " | " << std::flush;
  out << std::setw(11) << std::scientific << L2_difference/L2_reference_norm << std::endl;
  out << prefix << "------+----------------+-------------------+-------------+-------------" << std::endl;
} // void compute_norms(...)

template< class DomainFieldType, int dimDomain, class RangeFieldType, int dimRange >
Dune::shared_ptr< Dune::Detailed::Solvers::Stationary::Linear::Elliptic::Model::Interface< DomainFieldType, dimDomain, RangeFieldType, dimRange > >
  createModel(const Dune::Stuff::Common::ExtendedParameterTree& paramTree)
{
  // prepare
  paramTree.assertKey(id + ".model");
  const std::string modelId = paramTree.sub(id).get("model", "default_value");
<<<<<<< HEAD
  typedef Dune::Detailed::Solvers::Stationary::Linear::Elliptic::Model::Interface< DomainFieldType, dimDomain, RangeFieldType, dimRange > ModelInterfaceType;
  // choose model
=======
  typedef Dune::Detailed::Solvers::Stationary::Linear::Elliptic::Model::Interface< DomainFieldType, dimDomain, RangeFieldType, dimRange > InterfaceType;
  // chosse model
>>>>>>> 0c41cccc
  if (modelId == "detailed.solvers.stationary.linear.elliptic.model.default") {
    typedef Dune::Detailed::Solvers::Stationary::Linear::Elliptic::Model::Default< DomainFieldType, dimDomain, RangeFieldType, dimRange > DerivedType;
    paramTree.assertSub(DerivedType::id(), id);
    Dune::shared_ptr< InterfaceType > model(new DerivedType(paramTree.sub(DerivedType::id())));
    return model;
  } else if (modelId == "detailed.solvers.stationary.linear.elliptic.model.thermalblock") {
    typedef Dune::Detailed::Solvers::Stationary::Linear::Elliptic::Model::Thermalblock< DomainFieldType, dimDomain, RangeFieldType, dimRange > ModelType;
    paramTree.assertSub(ModelType::id, id);
    Dune::shared_ptr< ModelInterfaceType > model(new ModelType(paramTree.sub(ModelType::id)));
    return model;
  } else {
    std::stringstream msg;
    msg << std::endl << "Error in " << id << ": unknown model ('" << modelId << "') given in the following Dune::Parametertree" << std::endl;
    paramTree.report(msg);
    DUNE_THROW(Dune::InvalidStateException, msg.str());
  } // choose model
} // ... createModel(...)

int main(int argc, char** argv)
{
  try {
    // mpi
    Dune::MPIManager::initialize(argc, argv);

    // parameter
    const std::string filename = id + ".param";
    ensureParamFile(filename);
    Dune::Stuff::Common::ExtendedParameterTree paramTree(argc, argv, filename);

    // logger
    Dune::Stuff::Common::Logger().create(Dune::Stuff::Common::LOG_INFO |
                                         Dune::Stuff::Common::LOG_CONSOLE |
                                         Dune::Stuff::Common::LOG_DEBUG);
//    Dune::Stuff::Common::LogStream& info = Dune::Stuff::Common::Logger().info();
    std::ostream& info = std::cout;
    Dune::Stuff::Common::LogStream& debug = Dune::Stuff::Common::Logger().debug();

    // timer
    Dune::Timer timer;

    // grid
    info << "setting up grid: " << std::endl;
    debug.suspend();
    typedef Dune::Stuff::Grid::Provider::UnitCube<> GridProviderType;
    paramTree.assertSub(GridProviderType::id(), id);
    const GridProviderType gridProvider(paramTree.sub(GridProviderType::id()));
    typedef GridProviderType::GridType GridType;
    const Dune::shared_ptr< const GridType > grid = gridProvider.gridPtr();
    typedef Dune::grid::Part::Leaf::Const< GridType > GridPartType;
    const Dune::shared_ptr< const GridPartType > gridPart(new GridPartType(*grid));
    info << "  done (took " << timer.elapsed()
         << " sec, has " << grid->size(0) << " element";
    if (grid->size(0) > 1)
      info << "s";
    info << " and a width of "
         << Dune::GridWidth::calcGridWidth(*gridPart) << ")" << std::endl;
    info << "visualizing grid... " << std::flush;
    timer.reset();
    gridProvider.visualize(paramTree.sub(GridProviderType::id()).get("filename", id + "_grid"));
    info << " done (took " << timer.elapsed() << " sek)" << std::endl;
    debug.resume();

    // model
    info << "setting up model... " << std::flush;
    timer.reset();
    const unsigned int DUNE_UNUSED(dimDomain) = GridProviderType::dim;
    const unsigned int DUNE_UNUSED(dimRange) = 1;
    typedef GridProviderType::CoordinateType::value_type DomainFieldType;
    typedef DomainFieldType RangeFieldType;
    paramTree.assertSub(id, id);
    typedef Dune::Detailed::Solvers::Stationary::Linear::Elliptic::Model::Interface< DomainFieldType, dimDomain, RangeFieldType, dimRange > ModelType;
    const Dune::shared_ptr< const ModelType > model = createModel< DomainFieldType, dimDomain, RangeFieldType, dimRange >(paramTree);
    typedef Dune::Stuff::Grid::BoundaryInfo::AllDirichlet BoundaryInfoType;
    const Dune::shared_ptr< const BoundaryInfoType > boundaryInfo(new BoundaryInfoType());
    info << "done (took " << timer.elapsed() << " sec)" << std::endl;

    // solver
    info << "initializing solver:" << std::endl;
//    timer.reset();
    typedef Dune::Detailed::Solvers::Stationary::Linear::Elliptic::ContinuousGalerkin::DuneDetailedDiscretizations< ModelType,
                                                                                                                    GridPartType,
                                                                                                                    BoundaryInfoType,
                                                                                                                    polOrder > SolverType;
    paramTree.assertSub(SolverType::id, id);
    SolverType solver(model, gridPart, boundaryInfo);
    solver.init("  ", info);
//    info << "done (took " << timer.elapsed() << " sec)" << std::endl;

    info << "solving:" << std::endl;
//    timer.reset();
    typedef SolverType::VectorBackendType DofVectorType;
    Dune::shared_ptr< DofVectorType > solution = solver.createVector();
    solver.solve(*solution, paramTree.sub(SolverType::id).sub("solve"), "  ", info);
//    info << "done (took " << timer.elapsed() << " sec)" << std::endl;

    info << "postprocessing:" << std::endl;
//    timer.reset();
    solver.visualize(*solution,
                     paramTree.sub(SolverType::id).sub("visualize").get("filename", id + "_solution"),
                     paramTree.sub(SolverType::id).sub("visualize").get("name", "solution"),
                     "  ",
                     info);
//    info << "done (took " << timer.elapsed() << " sec)" << std::endl;

    info << "computing errors:" << std::endl;
    const Dune::shared_ptr< const SolverType::DiscreteFunctionType > discreteFunction = solver.createDiscreteFunction(*solution, "discrete_solution");
    compute_errors(paramTree.sub(id).sub("exact_solution"), *discreteFunction, info, "  ");

    // if we came that far we can as well be happy about it
    return 0;
  } catch(Dune::Exception& e) {
    std::cerr << "Dune reported error: " << e.what() << std::endl;
  } catch(std::exception& e) {
    std::cerr << e.what() << std::endl;
  } catch( ... ) {
    std::cerr << "Unknown exception thrown!" << std::endl;
  } // try
} // main<|MERGE_RESOLUTION|>--- conflicted
+++ resolved
@@ -54,16 +54,11 @@
   if (!boost::filesystem::exists(filename)) {
     std::ofstream file;
     file.open(filename);
-<<<<<<< HEAD
-    file << "[stationary.linear.elliptic.cg.ddd]" << std::endl;
-    file << "model = detailed.solvers.stationary.linear.elliptic.model.thermalblock" << std::endl;
-=======
     file << "[" << id << "]" << std::endl;
     file << "model = detailed.solvers.stationary.linear.elliptic.model.default" << std::endl;
     file << "exact_solution.order = 2" << std::endl;
     file << "exact_solution.variable = x" << std::endl;
     file << "exact_solution.expression.0 = -0.5*x[0]*x[0] + 0.5*x[0]" << std::endl;
->>>>>>> 0c41cccc
     file << "[stuff.grid.provider.cube]" << std::endl;
     file << "level = 4" << std::endl;
     file << "filename = " << id << ".grid" << std::endl;
@@ -159,22 +154,17 @@
   // prepare
   paramTree.assertKey(id + ".model");
   const std::string modelId = paramTree.sub(id).get("model", "default_value");
-<<<<<<< HEAD
   typedef Dune::Detailed::Solvers::Stationary::Linear::Elliptic::Model::Interface< DomainFieldType, dimDomain, RangeFieldType, dimRange > ModelInterfaceType;
   // choose model
-=======
-  typedef Dune::Detailed::Solvers::Stationary::Linear::Elliptic::Model::Interface< DomainFieldType, dimDomain, RangeFieldType, dimRange > InterfaceType;
-  // chosse model
->>>>>>> 0c41cccc
   if (modelId == "detailed.solvers.stationary.linear.elliptic.model.default") {
-    typedef Dune::Detailed::Solvers::Stationary::Linear::Elliptic::Model::Default< DomainFieldType, dimDomain, RangeFieldType, dimRange > DerivedType;
-    paramTree.assertSub(DerivedType::id(), id);
-    Dune::shared_ptr< InterfaceType > model(new DerivedType(paramTree.sub(DerivedType::id())));
+    typedef Dune::Detailed::Solvers::Stationary::Linear::Elliptic::Model::Default< DomainFieldType, dimDomain, RangeFieldType, dimRange > ModelType;
+    paramTree.assertSub(ModelType::id(), id);
+    Dune::shared_ptr< ModelInterfaceType > model(new ModelType(paramTree.sub(ModelType::id())));
     return model;
   } else if (modelId == "detailed.solvers.stationary.linear.elliptic.model.thermalblock") {
     typedef Dune::Detailed::Solvers::Stationary::Linear::Elliptic::Model::Thermalblock< DomainFieldType, dimDomain, RangeFieldType, dimRange > ModelType;
-    paramTree.assertSub(ModelType::id, id);
-    Dune::shared_ptr< ModelInterfaceType > model(new ModelType(paramTree.sub(ModelType::id)));
+    paramTree.assertSub(ModelType::id(), id);
+    Dune::shared_ptr< ModelInterfaceType > model(new ModelType(paramTree.sub(ModelType::id())));
     return model;
   } else {
     std::stringstream msg;
