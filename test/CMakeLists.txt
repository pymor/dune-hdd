# This file is part of the dune-hdd project:
#   http://users.dune-project.org/projects/dune-hdd
# Copyright holders: Felix Schindler
# License: BSD 2-Clause License (http://opensource.org/licenses/BSD-2-Clause)

# test infrastructure
enable_testing()
<<<<<<< HEAD
DEPENDENCYCHECK()
BEGIN_TESTCASES()
END_TESTCASES()

# expectation targets
add_library(obj_test_linearelliptic-block-swipdg-expectations_os2015_2daluconform
            OBJECT
            EXCLUDE_FROM_ALL
            linearelliptic-block-swipdg-expectations_os2015_2daluconform.cxx)
add_library(obj_test_linearelliptic-block-swipdg-expectations_os2014_2daluconform
            OBJECT
            EXCLUDE_FROM_ALL
            linearelliptic-block-swipdg-expectations_os2014_2daluconform.cxx)
add_library(obj_test_linearelliptic-swipdg-expectations_os2014_2daluconform
            OBJECT
            EXCLUDE_FROM_ALL
            linearelliptic-swipdg-expectations_os2014_2daluconform.cxx)
add_library(obj_test_linearelliptic-swipdg-expectations_os2014_2dsgrid
            OBJECT
            EXCLUDE_FROM_ALL
            linearelliptic-swipdg-expectations_os2014_2dsgrid.cxx)

# test target libs
add_library(lib_test_OS2015_SISC__6_1__academic_example__estimator_study
            STATIC
            EXCLUDE_FROM_ALL
            $<TARGET_OBJECTS:obj_test_linearelliptic-block-swipdg-expectations_os2015_2daluconform>)
add_dune_alugrid_flags(lib_test_OS2015_SISC__6_1__academic_example__estimator_study)

add_library(lib_test_OS2015_SISC__6_1__multiscale_example__estimator_study
            STATIC
            EXCLUDE_FROM_ALL
            $<TARGET_OBJECTS:obj_test_linearelliptic-block-swipdg-expectations_os2015_2daluconform>)
add_dune_alugrid_flags(lib_test_OS2015_SISC__6_1__multiscale_example__estimator_study)
add_library(lib_test_OS2014_FVCA7__estimator_study
            STATIC
            EXCLUDE_FROM_ALL
            $<TARGET_OBJECTS:obj_test_linearelliptic-swipdg-expectations_os2014_2daluconform>
            $<TARGET_OBJECTS:obj_test_linearelliptic-block-swipdg-expectations_os2014_2daluconform>)
add_dune_alugrid_flags(lib_test_OS2014_FVCA7__estimator_study)

# test targets
target_link_libraries(test_OS2015_SISC__6_1__academic_example__estimator_study
                      lib_test_OS2015_SISC__6_1__academic_example__estimator_study)
target_link_libraries(test_OS2015_SISC__6_1__multiscale_example__estimator_study
                      lib_test_OS2015_SISC__6_1__multiscale_example__estimator_study)
target_link_libraries(test_OS2014_FVCA7__estimator_study
                      lib_test_OS2014_FVCA7__estimator_study)

# clang analizer targets (should be guarded)
#add_analyze(OS2014.cc)
#target_link_libraries(analyze_OS2014.cc lib_test_OS2014)

=======
#DEPENDENCYCHECK()
#BEGIN_TESTCASES()
#END_TESTCASES()
#
## expectation targets
#add_library(obj_test_linearelliptic-block-swipdg-expectations_os2014_2daluconform
#            OBJECT
#            EXCLUDE_FROM_ALL
#            linearelliptic-block-swipdg-expectations_os2014_2daluconform.cxx)
#add_library(obj_test_linearelliptic-block-swipdg-expectations_esv2007_2daluconform
#            OBJECT
#            EXCLUDE_FROM_ALL
#            linearelliptic-block-swipdg-expectations_esv2007_2daluconform.cxx)
#add_library(obj_test_linearelliptic-block-swipdg-expectations_spe10_2daluconform
#            OBJECT
#            EXCLUDE_FROM_ALL
#            linearelliptic-block-swipdg-expectations_spe10_2daluconform.cxx)
#
#add_library(obj_test_linearelliptic-swipdg-expectations_esv2007_2daluconform
#            OBJECT
#            EXCLUDE_FROM_ALL
#            linearelliptic-swipdg-expectations_esv2007_2daluconform.cxx)
#add_library(obj_test_linearelliptic-swipdg-expectations_esv2007_2dsgrid
#            OBJECT
#            EXCLUDE_FROM_ALL
#            linearelliptic-swipdg-expectations_esv2007_2dsgrid.cxx)
#add_library(obj_test_linearelliptic-swipdg-expectations_spe10_2daluconform
#            OBJECT
#            EXCLUDE_FROM_ALL
#            linearelliptic-swipdg-expectations_spe10_2daluconform.cxx)
#add_library(obj_test_linearelliptic-swipdg-expectations_spe10_2dsgrid
#            OBJECT
#            EXCLUDE_FROM_ALL
#            linearelliptic-swipdg-expectations_spe10_2dsgrid.cxx)
#
## test target libs
#add_library(obj_test_os2014_nonparametric_convergence_study
#            OBJECT
#            EXCLUDE_FROM_ALL
#            OS2014_nonparametric_convergence_study.cxx)
#add_library(lib_test_OS2014_nonparametric_convergence_study
#            STATIC
#            EXCLUDE_FROM_ALL
#            $<TARGET_OBJECTS:obj_test_os2014_nonparametric_convergence_study>
#            $<TARGET_OBJECTS:obj_test_linearelliptic-swipdg-expectations_esv2007_2daluconform>
#            $<TARGET_OBJECTS:obj_test_linearelliptic-block-swipdg-expectations_os2014_2daluconform>
#            $<TARGET_OBJECTS:obj_test_linearelliptic-block-swipdg-expectations_esv2007_2daluconform>)
#add_dune_alugrid_flags(lib_test_OS2014_nonparametric_convergence_study)
#
#add_library(lib_test_OS2014_parametric_convergence_study
#            STATIC
#            EXCLUDE_FROM_ALL
#            $<TARGET_OBJECTS:obj_test_linearelliptic-block-swipdg-expectations_os2014_2daluconform>)
#add_dune_alugrid_flags(lib_test_OS2014_parametric_convergence_study)
#
#add_library(lib_test_OS2014_parametric_multiscale_convergence_study
#            STATIC
#            EXCLUDE_FROM_ALL
#            $<TARGET_OBJECTS:obj_test_linearelliptic-block-swipdg-expectations_spe10_2daluconform>)
#add_dune_alugrid_flags(lib_test_OS2014_parametric_multiscale_convergence_study)
#
#add_library(lib_test_linearelliptic-swipdg
#            STATIC
#            EXCLUDE_FROM_ALL
#            $<TARGET_OBJECTS:obj_test_linearelliptic-swipdg-expectations_esv2007_2daluconform>
#            $<TARGET_OBJECTS:obj_test_linearelliptic-swipdg-expectations_esv2007_2dsgrid>
#            $<TARGET_OBJECTS:obj_test_linearelliptic-swipdg-expectations_spe10_2daluconform>
#            $<TARGET_OBJECTS:obj_test_linearelliptic-swipdg-expectations_spe10_2dsgrid>)
#add_dune_alugrid_flags(lib_test_linearelliptic-swipdg)
#
#add_library(lib_test_linearelliptic-block-swipdg
#            STATIC
#            EXCLUDE_FROM_ALL
#            $<TARGET_OBJECTS:obj_test_linearelliptic-block-swipdg-expectations_esv2007_2daluconform>)
#
#add_library(lib_test_OS2014-FVCA7-poster
#            STATIC
#            EXCLUDE_FROM_ALL
#            $<TARGET_OBJECTS:obj_test_linearelliptic-block-swipdg-expectations_esv2007_2daluconform>)
#
## test targets
#target_link_libraries(test_OS2014_parametric_convergence_study lib_test_OS2014_parametric_convergence_study)
#target_link_libraries(test_OS2014_parametric_multiscale_convergence_study lib_test_OS2014_parametric_multiscale_convergence_study)
#target_link_libraries(test_OS2014_nonparametric_convergence_study lib_test_OS2014_nonparametric_convergence_study)
#target_link_libraries(test_linearelliptic-block-swipdg lib_test_linearelliptic-block-swipdg)
#target_link_libraries(test_OS2014-FVCA7-poster lib_test_linearelliptic-block-swipdg)
#target_link_libraries(test_linearelliptic-swipdg lib_test_linearelliptic-swipdg)
#
## clang analizer targets (should be guarded)
##add_analyze(OS2014.cc)
##target_link_libraries(analyze_OS2014.cc lib_test_OS2014)
#
>>>>>>> 809ad96d
# link spe10 data file if present
if (NOT ${SPE10MODEL1DATA} STREQUAL "SPE10MODEL1DATA-NOTFOUND")
 set (SPE10MODEL1DATA_TARGET_FILENAME "${CMAKE_CURRENT_BINARY_DIR}/perm_case1.dat")
 if (NOT EXISTS ${SPE10MODEL1DATA_TARGET_FILENAME})
   execute_process(COMMAND ln -s "${SPE10MODEL1DATA}" "${SPE10MODEL1DATA_TARGET_FILENAME}")
 endif(NOT EXISTS ${SPE10MODEL1DATA_TARGET_FILENAME})
endif (NOT ${SPE10MODEL1DATA} STREQUAL "SPE10MODEL1DATA-NOTFOUND")

if (NOT ${SPE10MODEL2DATA} STREQUAL "SPE10MODEL2DATA-NOTFOUND")
  set (SPE10MODEL2DATA_TARGET_FILENAME "${CMAKE_CURRENT_BINARY_DIR}/perm_case2a.dat")
  if (NOT EXISTS ${SPE10MODEL2DATA_TARGET_FILENAME})
    execute_process(COMMAND ln -s "${SPE10MODEL2DATA}" "${SPE10MODEL2DATA_TARGET_FILENAME}")
  endif(NOT EXISTS ${SPE10MODEL2DATA_TARGET_FILENAME})
endif (NOT ${SPE10MODEL2DATA} STREQUAL "SPE10MODEL2DATA-NOTFOUND")<|MERGE_RESOLUTION|>--- conflicted
+++ resolved
@@ -5,7 +5,6 @@
 
 # test infrastructure
 enable_testing()
-<<<<<<< HEAD
 DEPENDENCYCHECK()
 BEGIN_TESTCASES()
 END_TESTCASES()
@@ -59,111 +58,16 @@
 #add_analyze(OS2014.cc)
 #target_link_libraries(analyze_OS2014.cc lib_test_OS2014)
 
-=======
-#DEPENDENCYCHECK()
-#BEGIN_TESTCASES()
-#END_TESTCASES()
-#
-## expectation targets
-#add_library(obj_test_linearelliptic-block-swipdg-expectations_os2014_2daluconform
-#            OBJECT
-#            EXCLUDE_FROM_ALL
-#            linearelliptic-block-swipdg-expectations_os2014_2daluconform.cxx)
-#add_library(obj_test_linearelliptic-block-swipdg-expectations_esv2007_2daluconform
-#            OBJECT
-#            EXCLUDE_FROM_ALL
-#            linearelliptic-block-swipdg-expectations_esv2007_2daluconform.cxx)
-#add_library(obj_test_linearelliptic-block-swipdg-expectations_spe10_2daluconform
-#            OBJECT
-#            EXCLUDE_FROM_ALL
-#            linearelliptic-block-swipdg-expectations_spe10_2daluconform.cxx)
-#
-#add_library(obj_test_linearelliptic-swipdg-expectations_esv2007_2daluconform
-#            OBJECT
-#            EXCLUDE_FROM_ALL
-#            linearelliptic-swipdg-expectations_esv2007_2daluconform.cxx)
-#add_library(obj_test_linearelliptic-swipdg-expectations_esv2007_2dsgrid
-#            OBJECT
-#            EXCLUDE_FROM_ALL
-#            linearelliptic-swipdg-expectations_esv2007_2dsgrid.cxx)
-#add_library(obj_test_linearelliptic-swipdg-expectations_spe10_2daluconform
-#            OBJECT
-#            EXCLUDE_FROM_ALL
-#            linearelliptic-swipdg-expectations_spe10_2daluconform.cxx)
-#add_library(obj_test_linearelliptic-swipdg-expectations_spe10_2dsgrid
-#            OBJECT
-#            EXCLUDE_FROM_ALL
-#            linearelliptic-swipdg-expectations_spe10_2dsgrid.cxx)
-#
-## test target libs
-#add_library(obj_test_os2014_nonparametric_convergence_study
-#            OBJECT
-#            EXCLUDE_FROM_ALL
-#            OS2014_nonparametric_convergence_study.cxx)
-#add_library(lib_test_OS2014_nonparametric_convergence_study
-#            STATIC
-#            EXCLUDE_FROM_ALL
-#            $<TARGET_OBJECTS:obj_test_os2014_nonparametric_convergence_study>
-#            $<TARGET_OBJECTS:obj_test_linearelliptic-swipdg-expectations_esv2007_2daluconform>
-#            $<TARGET_OBJECTS:obj_test_linearelliptic-block-swipdg-expectations_os2014_2daluconform>
-#            $<TARGET_OBJECTS:obj_test_linearelliptic-block-swipdg-expectations_esv2007_2daluconform>)
-#add_dune_alugrid_flags(lib_test_OS2014_nonparametric_convergence_study)
-#
-#add_library(lib_test_OS2014_parametric_convergence_study
-#            STATIC
-#            EXCLUDE_FROM_ALL
-#            $<TARGET_OBJECTS:obj_test_linearelliptic-block-swipdg-expectations_os2014_2daluconform>)
-#add_dune_alugrid_flags(lib_test_OS2014_parametric_convergence_study)
-#
-#add_library(lib_test_OS2014_parametric_multiscale_convergence_study
-#            STATIC
-#            EXCLUDE_FROM_ALL
-#            $<TARGET_OBJECTS:obj_test_linearelliptic-block-swipdg-expectations_spe10_2daluconform>)
-#add_dune_alugrid_flags(lib_test_OS2014_parametric_multiscale_convergence_study)
-#
-#add_library(lib_test_linearelliptic-swipdg
-#            STATIC
-#            EXCLUDE_FROM_ALL
-#            $<TARGET_OBJECTS:obj_test_linearelliptic-swipdg-expectations_esv2007_2daluconform>
-#            $<TARGET_OBJECTS:obj_test_linearelliptic-swipdg-expectations_esv2007_2dsgrid>
-#            $<TARGET_OBJECTS:obj_test_linearelliptic-swipdg-expectations_spe10_2daluconform>
-#            $<TARGET_OBJECTS:obj_test_linearelliptic-swipdg-expectations_spe10_2dsgrid>)
-#add_dune_alugrid_flags(lib_test_linearelliptic-swipdg)
-#
-#add_library(lib_test_linearelliptic-block-swipdg
-#            STATIC
-#            EXCLUDE_FROM_ALL
-#            $<TARGET_OBJECTS:obj_test_linearelliptic-block-swipdg-expectations_esv2007_2daluconform>)
-#
-#add_library(lib_test_OS2014-FVCA7-poster
-#            STATIC
-#            EXCLUDE_FROM_ALL
-#            $<TARGET_OBJECTS:obj_test_linearelliptic-block-swipdg-expectations_esv2007_2daluconform>)
-#
-## test targets
-#target_link_libraries(test_OS2014_parametric_convergence_study lib_test_OS2014_parametric_convergence_study)
-#target_link_libraries(test_OS2014_parametric_multiscale_convergence_study lib_test_OS2014_parametric_multiscale_convergence_study)
-#target_link_libraries(test_OS2014_nonparametric_convergence_study lib_test_OS2014_nonparametric_convergence_study)
-#target_link_libraries(test_linearelliptic-block-swipdg lib_test_linearelliptic-block-swipdg)
-#target_link_libraries(test_OS2014-FVCA7-poster lib_test_linearelliptic-block-swipdg)
-#target_link_libraries(test_linearelliptic-swipdg lib_test_linearelliptic-swipdg)
-#
-## clang analizer targets (should be guarded)
-##add_analyze(OS2014.cc)
-##target_link_libraries(analyze_OS2014.cc lib_test_OS2014)
-#
->>>>>>> 809ad96d
 # link spe10 data file if present
 if (NOT ${SPE10MODEL1DATA} STREQUAL "SPE10MODEL1DATA-NOTFOUND")
- set (SPE10MODEL1DATA_TARGET_FILENAME "${CMAKE_CURRENT_BINARY_DIR}/perm_case1.dat")
- if (NOT EXISTS ${SPE10MODEL1DATA_TARGET_FILENAME})
-   execute_process(COMMAND ln -s "${SPE10MODEL1DATA}" "${SPE10MODEL1DATA_TARGET_FILENAME}")
- endif(NOT EXISTS ${SPE10MODEL1DATA_TARGET_FILENAME})
+  set (SPE10MODEL1DATA_TARGET_FILENAME "${CMAKE_CURRENT_BINARY_DIR}/perm_case1.dat")
+  if (NOT EXISTS ${SPE10MODEL1DATA_TARGET_FILENAME})
+    execute_process(COMMAND ln -s "${SPE10MODEL1DATA}" "${SPE10MODEL1DATA_TARGET_FILENAME}")
+  endif(NOT EXISTS ${SPE10MODEL1DATA_TARGET_FILENAME})
 endif (NOT ${SPE10MODEL1DATA} STREQUAL "SPE10MODEL1DATA-NOTFOUND")
-
 if (NOT ${SPE10MODEL2DATA} STREQUAL "SPE10MODEL2DATA-NOTFOUND")
   set (SPE10MODEL2DATA_TARGET_FILENAME "${CMAKE_CURRENT_BINARY_DIR}/perm_case2a.dat")
   if (NOT EXISTS ${SPE10MODEL2DATA_TARGET_FILENAME})
     execute_process(COMMAND ln -s "${SPE10MODEL2DATA}" "${SPE10MODEL2DATA_TARGET_FILENAME}")
   endif(NOT EXISTS ${SPE10MODEL2DATA_TARGET_FILENAME})
-endif (NOT ${SPE10MODEL2DATA} STREQUAL "SPE10MODEL2DATA-NOTFOUND")+endif (NOT ${SPE10MODEL2DATA} STREQUAL "SPE10MODEL2DATA-NOTFOUND")
