// This file is part of the dune-hdd project:
//   http://users.dune-project.org/projects/dune-hdd
// Copyright holders: Felix Schindler
// License: BSD 2-Clause License (http://opensource.org/licenses/BSD-2-Clause)

#include "config.h"

//#if HAVE_ALUGRID

#include <dune/hdd/playground/linearelliptic/testcases/OS2014.hh>

#include "linearelliptic-block-swipdg-expectations.hh"

namespace Dune {
namespace HDD {
namespace LinearElliptic {
namespace Tests {


<<<<<<< HEAD
template< bool implemented >
class BlockSWIPDGStudyExpectations
    < TestCases::OS2014::ParametricBlockConvergence< ALUGrid< 2, 2, simplex, conforming > >,
                                                     1, implemented >
=======
template< bool anything >
class BlockSWIPDGStudyExpectations< TestCases::OS2014Multiscale< ALUGrid< 2, 2, simplex, conforming > >, 1, anything >
>>>>>>> 636cc698
  : public internal::BlockSWIPDGStudyExpectationsBase
      < TestCases::OS2014::ParametricBlockConvergence< ALUGrid< 2, 2, simplex, conforming > >, 1 >
{
  typedef TestCases::OS2014::ParametricBlockConvergence< ALUGrid< 2, 2, simplex, conforming > > TestCaseType;

public:
  static std::vector< double > results(const TestCaseType& test_case, const std::string type)
  {
    using Parameter = Pymor::Parameter;
    const auto mu = test_case.parameters().at("mu");
    const auto mu_bar = test_case.parameters().at("mu_bar");
    const auto mu_hat = test_case.parameters().at("mu_hat");
    const auto mu_minimizing = test_case.parameters().at("mu_minimizing");
    if (test_case.partitioning() == "[1 1 1]") {
      if (   mu            == Parameter("mu", 0.1)
          && mu_bar        == Parameter("mu", 0.1)
          && mu_hat        == Parameter("mu", 0.1)
          && mu_minimizing == Parameter("mu", 0.1)) {
        if (type == "energy_mu")
          return {};
        else if (type == "eta_DF_OS2014")
          return {};
        else if (type == "eta_DF_OS2014_*")
          return {};
        else if (type == "eta_OS2014")
          return {};
        else if (type == "eta_OS2014_*")
          return {};
        else if (type == "eff_OS2014_mu")
          return {};
        else if (type == "eff_OS2014_*_mu")
          return {};
        else
          EXPECT_TRUE(false) << "test results missing for type: " << type;
      } else if (   mu            == Parameter("mu", 0.3)
                 && mu_bar        == Parameter("mu", 0.3)
                 && mu_hat        == Parameter("mu", 0.1)
                 && mu_minimizing == Parameter("mu", 0.1)) {
        if (type == "energy_mu")
          return {};
        else if (type == "eta_DF_OS2014")
          return {};
        else if (type == "eta_DF_OS2014_*")
          return {};
        else if (type == "eta_OS2014")
          return {};
        else if (type == "eta_OS2014_*")
          return {};
        else if (type == "eff_OS2014_*_mu")
          return {};
        else if (type == "eff_OS2014_mu")
          return {};
        else
          EXPECT_TRUE(false) << "test results missing for type: " << type;
      } else if (   mu            == Parameter("mu", 0.5)
                 && mu_bar        == Parameter("mu", 0.5)
                 && mu_hat        == Parameter("mu", 0.1)
                 && mu_minimizing == Parameter("mu", 0.1)) {
        if (type == "energy_mu")
          return {};
        else if (type == "eta_DF_OS2014")
          return {};
        else if (type == "eta_DF_OS2014_*")
          return {};
        else if (type == "eta_OS2014")
          return {};
        else if (type == "eta_OS2014_*")
          return {};
        else if (type == "eff_OS2014_*_mu")
          return {};
        else if (type == "eff_OS2014_mu")
          return {};
        else
          EXPECT_TRUE(false) << "test results missing for type: " << type;
      } else if (   mu            == Parameter("mu", 0.1)
                 && mu_bar        == Parameter("mu", 0.1)
                 && mu_hat        == Parameter("mu", 1.0)
                 && mu_minimizing == Parameter("mu", 0.1)) {
        if (type == "eta_DF_OS2014")
          return {1.01e+00, 1.21e+00, 1.35e+00, 1.41e+00};
        else if (type == "eta_DF_OS2014_*")
          return {1.16e+00, 6.90e-01, 3.34e-01, 1.62e-01};
        else if (type == "eta_OS2014")
          return {4.67e+00, 4.65e+00, 4.67e+00, 4.64e+00};
        else if (type == "eta_OS2014_*")
          return {5.15e+00, 3.01e+00, 1.45e+00, 6.97e-01};
        else if (type == "eff_OS2014_*_mu")
          return {5.86e+00, 5.65e+00, 5.77e+00, 6.41e+00};
        else if (type == "eff_OS2014_mu")
          return {5.31e+00, 8.74e+00, 1.86e+01, 4.27e+01};
        else
          EXPECT_TRUE(false) << "test results missing for type: " << type;
//      } else if (   mu            == Parameter("mu", )
//                 && mu_bar        == Parameter("mu", )
//                 && mu_hat        == Parameter("mu", )
//                 && mu_minimizing == Parameter("mu", )) {
//        if (type == "energy_mu")
//          return {};
//        else if (type == "eta_DF_OS2014")
//          return {};
//        else if (type == "eta_DF_OS2014_*")
//          return {};
//        else if (type == "eta_OS2014")
//          return {};
//        else if (type == "eta_OS2014_*")
//          return {};
//        else if (type == "eff_OS2014_*_mu")
//          return {};
//        else if (type == "eff_OS2014_mu")
//          return {};
//        else
//          DUNE_THROW(Stuff::Exceptions::test_results_missing, type);
      } else if (   mu            == Parameter("mu", 1)
                 && mu_bar        == Parameter("mu", 1)
                 && mu_hat        == Parameter("mu", 1)
                 && mu_minimizing == Parameter("mu", 1)) {
        if (type == "energy_mu")
          return {};
        else if (type == "eta_NC_OS2014")
          return {};
        else if (type == "eta_R_OS2014")
          return {};
        else if (type == "eta_DF_OS2014")
          return {};
        else if (type == "eta_OS2014")
          return {};
        else if (type == "eff_OS2014_mu")
          return {};
        else
          EXPECT_TRUE(false) << "test results missing for type: " << type;
      } else
        EXPECT_TRUE(false) << "test results missing for parameters: mu = " << mu << "\n"
                           << "                                     mu_bar = " << mu_bar << "\n"
                           << "                                     mu_hat = " << mu_hat << "\n"
                           << "                                     mu_minimizing = " << mu_minimizing;
    } else
      EXPECT_TRUE(false) << "test results missing for partitioning: " << test_case.partitioning();
  } // ... results(...)
}; // BlockSWIPDGStudyExpectations


<<<<<<< HEAD
template class BlockSWIPDGStudyExpectations< TestCases::OS2014::ParametricBlockConvergence< ALUGrid< 2, 2, simplex, conforming > >, 1, true >;
=======
template class BlockSWIPDGStudyExpectations< TestCases::OS2014Multiscale< ALUGrid< 2, 2, simplex, conforming > >, 1 >;
>>>>>>> 636cc698


} // namespace Tests
} // namespace LinearElliptic
} // namespace HDD
} // namespace Dune

//#endif // HAVE_ALUGRID<|MERGE_RESOLUTION|>--- conflicted
+++ resolved
@@ -17,15 +17,8 @@
 namespace Tests {
 
 
-<<<<<<< HEAD
-template< bool implemented >
-class BlockSWIPDGStudyExpectations
-    < TestCases::OS2014::ParametricBlockConvergence< ALUGrid< 2, 2, simplex, conforming > >,
-                                                     1, implemented >
-=======
 template< bool anything >
 class BlockSWIPDGStudyExpectations< TestCases::OS2014Multiscale< ALUGrid< 2, 2, simplex, conforming > >, 1, anything >
->>>>>>> 636cc698
   : public internal::BlockSWIPDGStudyExpectationsBase
       < TestCases::OS2014::ParametricBlockConvergence< ALUGrid< 2, 2, simplex, conforming > >, 1 >
 {
@@ -167,11 +160,7 @@
 }; // BlockSWIPDGStudyExpectations
 
 
-<<<<<<< HEAD
-template class BlockSWIPDGStudyExpectations< TestCases::OS2014::ParametricBlockConvergence< ALUGrid< 2, 2, simplex, conforming > >, 1, true >;
-=======
 template class BlockSWIPDGStudyExpectations< TestCases::OS2014Multiscale< ALUGrid< 2, 2, simplex, conforming > >, 1 >;
->>>>>>> 636cc698
 
 
 } // namespace Tests
