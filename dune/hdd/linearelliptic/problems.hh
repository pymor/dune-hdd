// This file is part of the dune-hdd project:
//   http://users.dune-project.org/projects/dune-hdd
// Copyright holders: Felix Schindler
// License: BSD 2-Clause License (http://opensource.org/licenses/BSD-2-Clause)

#ifndef DUNE_HDD_LINEARELLIPTIC_PROBLEMS_HH
#define DUNE_HDD_LINEARELLIPTIC_PROBLEMS_HH

#include <string>
#include <vector>
#include <memory>

#include <dune/stuff/common/configuration.hh>
#include <dune/stuff/common/exceptions.hh>

#include "problems/interfaces.hh"
#include "problems/default.hh"
#include "problems/ORS2016.hh"
#include "problems/ESV2007.hh"
#include "problems/mixed-boundaries.hh"
<<<<<<< HEAD
#include "problems/OS2015.hh"
=======
#include "problems/OS2014.hh"
#include "problems/spe10.hh"
#include "problems/spe10model2.hh"
>>>>>>> 809ad96d
#include "problems/thermalblock.hh"

namespace Dune {
namespace HDD {
namespace LinearElliptic {


/**
 * \note If you want to add a new problem FooBar, do the following: provide a definition that is available for all
 *       template arguments, like:
\code
template< class E, class D, int d, class R, int r = 1 >
class FooBar
  : public ProblemInterface< E, D, d, R, r >
{
  FooBar() { static_assert(AlwaysFalse< E >::value, "Not available for these dimensions!"); }
};
\endcode
 *       Every specialization that can be provided by the provider then has to define:
\code
static const bool available = true;
\endcode
 *       This is all you have to do when implementing the problem. In addition you have to add the appropriate include
 *       in this file (of course) and the appropriate type below (just like the rest, should be obvious).
 */
template< class E, class D, int d, class R, int r >
class ProblemsProvider
{
public:
  typedef ProblemInterface< E, D, d, R, r > InterfaceType;

private:
  template< class P, bool available = false >
  struct Call
  {
    static std::vector< std::string > append(std::vector< std::string > in)
    {
      return in;
    }

    static bool compare(const std::string& /*type*/)
    {
      return false;
    }

    static Stuff::Common::Configuration default_config(const std::string /*sub_name*/)
    {
      DUNE_THROW(Stuff::Exceptions::internal_error, "This should not happen!");
      return Stuff::Common::Configuration(0);
    }

    static std::unique_ptr< P > create(const Stuff::Common::Configuration& /*cfg*/)
    {
      DUNE_THROW(Stuff::Exceptions::internal_error, "This should not happen!");
      return std::unique_ptr< P >(nullptr);
    }
  }; // struct Call

  template< class P >
  struct Call< P, true >
  {
    static std::vector< std::string > append(std::vector< std::string > in)
    {
      in.push_back(P::static_id());
      return in;
    }

    static bool compare(const std::string& type)
    {
      return type == P::static_id();
    }

    static Stuff::Common::Configuration default_config(const std::string sub_name)
    {
      return P::default_config(sub_name);
    }

    static std::unique_ptr< P > create(const Stuff::Common::Configuration& cfg)
    {
      if (cfg.empty())
        return P::create();
      else
        return P::create(cfg);
    }
  }; // struct Call< ..., true >

  template< class P >
  static std::vector< std::string > call_append(std::vector< std::string > in)
  {
    return Call< P, P::available >::append(in);
  }

  template< class P >
  static bool call_compare(const std::string& type)
  {
    return Call< P, P::available >::compare(type);
  }

  template< class P >
  static Stuff::Common::Configuration call_default_config(const std::string sub_name)
  {
    return Call< P, P::available >::default_config(sub_name);
  }

  template< class P >
  static std::unique_ptr< P > call_create(const Stuff::Common::Configuration& cfg)
  {
    return Call< P, P::available >::create(cfg);
  }

  static std::string available_as_str()
  {
    std::string ret = "";
    const auto vals = available();
    if (vals.size() > 0) {
      ret += vals[0];
      for (size_t ii = 1; ii < vals.size(); ++ii)
        ret += "\n   " + vals[ii];
    }
    return ret;
  } // ... available_as_str(...)

  typedef Problems::Default< E, D, d, R, r >                   DefaultType;
  typedef Problems::ESV2007< E, D, d, R, r >                   ESV2007Type;
  typedef Problems::ORS2016< E, D, d, R, r >                   ORS2016Type;
  typedef Problems::MixedBoundaries< E, D, d, R, r >           MixedBoundariesType;
<<<<<<< HEAD
  typedef Problems::OS2015::ParametricESV2007< E, D, d, R, r > OS2015ParametricESV2007Type;
  typedef Problems::OS2015::Spe10Model1< E, D, d, R, r >       OS2015Spe10Model1Type;
=======
  typedef Problems::OS2014::ParametricESV2007< E, D, d, R, r > OS2014ParametricESV2007Type;
  typedef Problems::Spe10::Model1< E, D, d, R, r >             Spe10Model1Type;
  typedef Problems::Spe10::Model2< E, D, d, R, r >             Spe10Model2Type;
>>>>>>> 809ad96d
  typedef Problems::Thermalblock< E, D, d, R, r >              ThermalblockType;

public:
  static std::vector< std::string > available()
  {
    std::vector< std::string > ret;
    ret = call_append< DefaultType >(ret);
    ret = call_append< ESV2007Type >(ret);
    ret = call_append< ORS2016Type >(ret);
    ret = call_append< MixedBoundariesType >(ret);
<<<<<<< HEAD
    ret = call_append< OS2015ParametricESV2007Type >(ret);
    ret = call_append< OS2015Spe10Model1Type >(ret);
=======
    ret = call_append< OS2014ParametricESV2007Type >(ret);
    ret = call_append< Spe10Model1Type >(ret);
    ret = call_append< Spe10Model2Type >(ret);
>>>>>>> 809ad96d
    ret = call_append< ThermalblockType >(ret);
    return ret;
  } // ... available(...)

  static Stuff::Common::Configuration default_config(const std::string type, const std::string sub_name = "")
  {
    if (call_compare< DefaultType >(type))
      return call_default_config< DefaultType >(sub_name);
    else if (call_compare< ESV2007Type >(type))
      return call_default_config< ESV2007Type >(sub_name);
    else if (call_compare< ORS2016Type >(type))
      return call_default_config< ORS2016Type >(sub_name);
    else if (call_compare< MixedBoundariesType >(type))
      return call_default_config< MixedBoundariesType >(sub_name);
<<<<<<< HEAD
    else if (call_compare< OS2015ParametricESV2007Type >(type))
      return call_default_config< OS2015ParametricESV2007Type >(sub_name);
    else if (call_compare< OS2015Spe10Model1Type >(type))
      return call_default_config< OS2015Spe10Model1Type >(sub_name);
=======
    else if (call_compare< OS2014ParametricESV2007Type >(type))
      return call_default_config< OS2014ParametricESV2007Type >(sub_name);
    else if (call_compare< Spe10Model1Type >(type))
      return call_default_config< Spe10Model1Type >(sub_name);
    else if (call_compare< Spe10Model2Type >(type))
      return call_default_config< Spe10Model2Type >(sub_name);
>>>>>>> 809ad96d
    else if (call_compare< ThermalblockType >(type))
      return call_default_config< ThermalblockType >(sub_name);
    else if (available().empty())
      DUNE_THROW(Stuff::Exceptions::wrong_input_given,
                 "There is no " << InterfaceType::static_id() << " available for dimensions " << int(d) << " -> "
                 << int(r) << "!");
    else
      DUNE_THROW(Stuff::Exceptions::wrong_input_given,
                 "Requested type '" << type << "' is not one of those avaible for dimensions " << int(d) << " -> "
                 << int(r) << ":\n" << available_as_str());  } // ... default_config(...)

  static std::unique_ptr< InterfaceType > create(const std::string type = available()[0],
                                                 const Stuff::Common::Configuration cfg = Stuff::Common::Configuration())
  {
    if (call_compare< DefaultType >(type))
      return call_create< DefaultType >(cfg);
    else if (call_compare< ESV2007Type >(type))
      return call_create< ESV2007Type >(cfg);
    else if (call_compare< ORS2016Type >(type))
      return call_create< ORS2016Type >(cfg);
    else if (call_compare< MixedBoundariesType >(type))
      return call_create< MixedBoundariesType >(cfg);
<<<<<<< HEAD
    else if (call_compare< OS2015ParametricESV2007Type >(type))
      return call_create< OS2015ParametricESV2007Type >(cfg);
    else if (call_compare< OS2015Spe10Model1Type >(type))
      return call_create< OS2015Spe10Model1Type >(cfg);
=======
    else if (call_compare< OS2014ParametricESV2007Type >(type))
      return call_create< OS2014ParametricESV2007Type >(cfg);
    else if (call_compare< Spe10Model1Type >(type))
      return call_create< Spe10Model1Type >(cfg);
    else if (call_compare< Spe10Model2Type >(type))
      return call_create< Spe10Model2Type >(cfg);
>>>>>>> 809ad96d
    else if (call_compare< ThermalblockType >(type))
      return call_create< ThermalblockType >(cfg);
    else if (available().empty())
      DUNE_THROW(Stuff::Exceptions::wrong_input_given,
                 "There is no " << InterfaceType::static_id() << " available for dimensions " << int(d) << " -> "
                 << int(r) << "!");
    else
      DUNE_THROW(Stuff::Exceptions::wrong_input_given,
                 "Requested type '" << type << "' is not one of those avaible for dimensions " << int(d) << " -> "
                 << int(r) << ":\n" << available_as_str());
  } // ... create(...)
}; // clas ProblemsProvider


} // namespace LinearElliptic
} // namespace HDD
} // namespace Dune

#endif // DUNE_HDD_LINEARELLIPTIC_PROBLEMS_HH<|MERGE_RESOLUTION|>--- conflicted
+++ resolved
@@ -18,13 +18,7 @@
 #include "problems/ORS2016.hh"
 #include "problems/ESV2007.hh"
 #include "problems/mixed-boundaries.hh"
-<<<<<<< HEAD
 #include "problems/OS2015.hh"
-=======
-#include "problems/OS2014.hh"
-#include "problems/spe10.hh"
-#include "problems/spe10model2.hh"
->>>>>>> 809ad96d
 #include "problems/thermalblock.hh"
 
 namespace Dune {
@@ -151,14 +145,8 @@
   typedef Problems::ESV2007< E, D, d, R, r >                   ESV2007Type;
   typedef Problems::ORS2016< E, D, d, R, r >                   ORS2016Type;
   typedef Problems::MixedBoundaries< E, D, d, R, r >           MixedBoundariesType;
-<<<<<<< HEAD
   typedef Problems::OS2015::ParametricESV2007< E, D, d, R, r > OS2015ParametricESV2007Type;
   typedef Problems::OS2015::Spe10Model1< E, D, d, R, r >       OS2015Spe10Model1Type;
-=======
-  typedef Problems::OS2014::ParametricESV2007< E, D, d, R, r > OS2014ParametricESV2007Type;
-  typedef Problems::Spe10::Model1< E, D, d, R, r >             Spe10Model1Type;
-  typedef Problems::Spe10::Model2< E, D, d, R, r >             Spe10Model2Type;
->>>>>>> 809ad96d
   typedef Problems::Thermalblock< E, D, d, R, r >              ThermalblockType;
 
 public:
@@ -169,14 +157,8 @@
     ret = call_append< ESV2007Type >(ret);
     ret = call_append< ORS2016Type >(ret);
     ret = call_append< MixedBoundariesType >(ret);
-<<<<<<< HEAD
     ret = call_append< OS2015ParametricESV2007Type >(ret);
     ret = call_append< OS2015Spe10Model1Type >(ret);
-=======
-    ret = call_append< OS2014ParametricESV2007Type >(ret);
-    ret = call_append< Spe10Model1Type >(ret);
-    ret = call_append< Spe10Model2Type >(ret);
->>>>>>> 809ad96d
     ret = call_append< ThermalblockType >(ret);
     return ret;
   } // ... available(...)
@@ -191,19 +173,10 @@
       return call_default_config< ORS2016Type >(sub_name);
     else if (call_compare< MixedBoundariesType >(type))
       return call_default_config< MixedBoundariesType >(sub_name);
-<<<<<<< HEAD
     else if (call_compare< OS2015ParametricESV2007Type >(type))
       return call_default_config< OS2015ParametricESV2007Type >(sub_name);
     else if (call_compare< OS2015Spe10Model1Type >(type))
       return call_default_config< OS2015Spe10Model1Type >(sub_name);
-=======
-    else if (call_compare< OS2014ParametricESV2007Type >(type))
-      return call_default_config< OS2014ParametricESV2007Type >(sub_name);
-    else if (call_compare< Spe10Model1Type >(type))
-      return call_default_config< Spe10Model1Type >(sub_name);
-    else if (call_compare< Spe10Model2Type >(type))
-      return call_default_config< Spe10Model2Type >(sub_name);
->>>>>>> 809ad96d
     else if (call_compare< ThermalblockType >(type))
       return call_default_config< ThermalblockType >(sub_name);
     else if (available().empty())
@@ -226,19 +199,10 @@
       return call_create< ORS2016Type >(cfg);
     else if (call_compare< MixedBoundariesType >(type))
       return call_create< MixedBoundariesType >(cfg);
-<<<<<<< HEAD
     else if (call_compare< OS2015ParametricESV2007Type >(type))
       return call_create< OS2015ParametricESV2007Type >(cfg);
     else if (call_compare< OS2015Spe10Model1Type >(type))
       return call_create< OS2015Spe10Model1Type >(cfg);
-=======
-    else if (call_compare< OS2014ParametricESV2007Type >(type))
-      return call_create< OS2014ParametricESV2007Type >(cfg);
-    else if (call_compare< Spe10Model1Type >(type))
-      return call_create< Spe10Model1Type >(cfg);
-    else if (call_compare< Spe10Model2Type >(type))
-      return call_create< Spe10Model2Type >(cfg);
->>>>>>> 809ad96d
     else if (call_compare< ThermalblockType >(type))
       return call_create< ThermalblockType >(cfg);
     else if (available().empty())
