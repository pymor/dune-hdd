--- conflicted
+++ resolved
@@ -103,7 +103,7 @@
 
   const GridViewType& grid_view() const
   {
-    return test_space_.grid_view();
+    return test_space_->grid_view();
   }
 
   const Stuff::Common::Configuration& boundary_info_cfg() const
@@ -145,15 +145,10 @@
       } else {
         tmp += *(dirichlet_vector.affine_part());
       }
-      GDT::ConstDiscreteFunction< AnsatzSpaceType, VectorType >(*ansatz_space_, tmp, name).visualize(filename);
+      GDT::ConstDiscreteFunction< AnsatzSpaceType, VectorType >(ansatz_space_, tmp, name).visualize(filename);
     } else {
-      GDT::ConstDiscreteFunction< AnsatzSpaceType, VectorType >(*ansatz_space_, vector, name).visualize(filename);
+      GDT::ConstDiscreteFunction< AnsatzSpaceType, VectorType >(ansatz_space_, vector, name).visualize(filename);
     }
-<<<<<<< HEAD
-=======
-    const GDT::ConstDiscreteFunction< AnsatzSpaceType, VectorType >function(ansatz_space_, tmp, name);
-    function.visualize(filename);
->>>>>>> 809ad96d
   } // ... visualize(...)
 
   void visualize(const VectorType& vector,
