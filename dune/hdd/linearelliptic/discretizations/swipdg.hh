// This file is part of the dune-hdd project:
//   http://users.dune-project.org/projects/dune-hdd
// Copyright holders: Felix Schindler
// License: BSD 2-Clause License (http://opensource.org/licenses/BSD-2-Clause)

#ifndef DUNE_HDD_LINEARELLIPTIC_DISCRETIZATIONS_SWIPDG_HH
#define DUNE_HDD_LINEARELLIPTIC_DISCRETIZATIONS_SWIPDG_HH

#include <memory>
#include <vector>

#include <boost/numeric/conversion/cast.hpp>

#include <dune/common/timer.hh>
#include <dune/common/static_assert.hh>

#include <dune/stuff/common/disable_warnings.hh>
# if HAVE_ALUGRID
#   include <dune/grid/alugrid.hh>
# endif
#include <dune/stuff/common/reenable_warnings.hh>

#if HAVE_DUNE_GRID_MULTISCALE
# include <dune/grid/multiscale/provider/interface.hh>
#endif

#include <dune/stuff/common/configuration.hh>
#include <dune/stuff/grid/layers.hh>
#include <dune/stuff/grid/provider.hh>
#include <dune/stuff/la/container.hh>
#include <dune/stuff/la/solver.hh>
#include <dune/stuff/grid/walker/functors.hh>

#include <dune/gdt/assembler/system.hh>
#include <dune/gdt/assembler/tmp-storage.hh>
#include <dune/gdt/discretefunction/default.hh>
#include <dune/gdt/functionals/l2.hh>
#include <dune/gdt/operators/oswaldinterpolation.hh>
#include <dune/gdt/operators/projections.hh>
#include <dune/gdt/playground/functionals/swipdg.hh>
#include <dune/gdt/playground/operators/elliptic-swipdg.hh>
#include <dune/gdt/playground/operators/fluxreconstruction.hh>
#include <dune/gdt/playground/products/swipdgpenalty.hh>
#include <dune/gdt/spaces/fv/default.hh>
#include <dune/gdt/spaces/rt/pdelab.hh>
#include <dune/gdt/products/boundaryl2.hh>
#include <dune/gdt/products/elliptic.hh>
#include <dune/gdt/products/h1.hh>
#include <dune/gdt/products/l2.hh>
#include <dune/gdt/spaces/dg.hh>

#include "base.hh"

namespace Dune {
namespace HDD {
namespace LinearElliptic {
namespace Discretizations {


// forward, for friendlyness
template< class GridImp, class RangeFieldImp, int rangeDim, int polynomialOrder, Stuff::LA::ChooseBackend la_backend >
class BlockSWIPDG;


// forward, needed in the Traits
template< class GridImp, Stuff::Grid::ChooseLayer layer, class RangeFieldImp, int rangeDim, int polynomialOrder = 1,
#if HAVE_DUNE_FEM
          GDT::ChooseSpaceBackend space_backend = GDT::ChooseSpaceBackend::fem,
#else
# error No suitable space backend available!
#endif
          Stuff::LA::ChooseBackend la_backend  = Stuff::LA::default_sparse_backend >
class SWIPDG;


namespace internal {


template< class GridImp, Stuff::Grid::ChooseLayer layer, class RangeFieldImp, int rangeDim, int polynomialOrder,
          GDT::ChooseSpaceBackend space_backend,
          Stuff::LA::ChooseBackend la_backend >
class SWIPDGTraits
  : public internal::ContainerBasedDefaultTraits< typename Stuff::LA::Container< RangeFieldImp, la_backend >::MatrixType,
                                                  typename Stuff::LA::Container< RangeFieldImp, la_backend >::VectorType>
{
public:
  typedef SWIPDG< GridImp, layer, RangeFieldImp, rangeDim, polynomialOrder, space_backend, la_backend > derived_type;
  typedef GridImp GridType;
  typedef RangeFieldImp RangeFieldType;
  static const unsigned int dimRange = rangeDim;
  static const unsigned int polOrder = polynomialOrder;

private:
  typedef GDT::Spaces::DGProvider< GridType, layer, space_backend, polOrder, RangeFieldType, dimRange > SpaceProvider;

  friend class SWIPDG< GridImp, layer, RangeFieldImp, rangeDim, polynomialOrder, space_backend, la_backend >;

public:
  typedef typename SpaceProvider::Type TestSpaceType;
  typedef TestSpaceType AnsatzSpaceType;
  typedef typename TestSpaceType::GridViewType GridViewType;
}; // class SWIPDGTraits


} // namespace internal


template< class GridImp, Stuff::Grid::ChooseLayer layer, class RangeFieldImp, int rangeDim, int polynomialOrder,
          GDT::ChooseSpaceBackend space_backend,
          Stuff::LA::ChooseBackend la_backend >
class SWIPDG
  : public ContainerBasedDefault< internal::SWIPDGTraits< GridImp, layer, RangeFieldImp, rangeDim, polynomialOrder,
                                                          space_backend, la_backend > >
{
  typedef ContainerBasedDefault< internal::SWIPDGTraits< GridImp, layer, RangeFieldImp, rangeDim, polynomialOrder,
                                                         space_backend, la_backend > > BaseType;
  typedef SWIPDG< GridImp, layer, RangeFieldImp, rangeDim, polynomialOrder, space_backend, la_backend > ThisType;
public:
  typedef internal::SWIPDGTraits< GridImp, layer, RangeFieldImp, rangeDim, polynomialOrder, space_backend, la_backend >
      Traits;
  typedef GridImp GridType;
  using typename BaseType::ProblemType;
  using typename BaseType::BoundaryInfoType;
  using typename BaseType::TestSpaceType;
  using typename BaseType::AnsatzSpaceType;
  using typename BaseType::MatrixType;
  using typename BaseType::VectorType;
  using typename BaseType::GridViewType;
  using typename BaseType::RangeFieldType;

  typedef typename TestSpaceType::PatternType PatternType;

  static const unsigned int dimDomain = BaseType::dimDomain;
  static const unsigned int dimRange = BaseType::dimRange;

private:
  typedef typename Traits::SpaceProvider SpaceProvider;

  typedef Stuff::Grid::ProviderInterface< GridType >      GridProviderType;
#if HAVE_DUNE_GRID_MULTISCALE
  typedef grid::Multiscale::ProviderInterface< GridType > MsGridProviderType;
#endif
  using typename BaseType::AffinelyDecomposedMatrixType;
  using typename BaseType::AffinelyDecomposedVectorType;

  typedef typename ProblemType::DiffusionFactorType::NonparametricType DiffusionFactorType;
  typedef typename ProblemType::DiffusionTensorType::NonparametricType DiffusionTensorType;
  typedef GDT::Operators::EllipticSWIPDG< DiffusionFactorType, MatrixType
                                        , TestSpaceType, AnsatzSpaceType
                                        , GridViewType, DiffusionTensorType > EllipticOperatorType;

public:
  static std::string static_id()
  {
    return DiscretizationInterface< Traits >::static_id() + ".swipdg";
  }

  SWIPDG(GridProviderType& grid_provider,
         const Stuff::Common::Configuration& bound_inf_cfg,
         const ProblemType& prob,
         const int level_or_subdomain = 0,
         const std::vector< std::string >& only_these_products = {})
    : BaseType(*std::make_shared< TestSpaceType >(SpaceProvider::create(grid_provider, level_or_subdomain)),
               *std::make_shared< AnsatzSpaceType >(SpaceProvider::create(grid_provider, level_or_subdomain)),
               bound_inf_cfg,
               prob)
    , beta_(GDT::LocalEvaluation::SIPDG::internal::default_beta(dimDomain))
    , pattern_(EllipticOperatorType::pattern(BaseType::test_space(), BaseType::ansatz_space()))
    , only_these_products_(only_these_products)
  {
    // in case of parametric diffusion tensor this discretization is not affinely decomposable any more
    if (this->problem_.diffusion_tensor()->parametric())
      DUNE_THROW(NotImplemented, "The diffusion tensor must not be parametric!");
    if (!this->problem_.diffusion_tensor()->has_affine_part())
      DUNE_THROW(Stuff::Exceptions::wrong_input_given, "The diffusion tensor must not be empty!");
  } // SWIPDG(...)

#if HAVE_DUNE_GRID_MULTISCALE
  SWIPDG(const MsGridProviderType& grid_provider,
         const Stuff::Common::Configuration& bound_inf_cfg,
         const ProblemType& prob,
         const int level_or_subdomain = 0,
         const std::vector< std::string >& only_these_products = {})
    : BaseType(std::make_shared< TestSpaceType >(SpaceProvider::create(grid_provider, level_or_subdomain)),
               std::make_shared< AnsatzSpaceType >(SpaceProvider::create(grid_provider, level_or_subdomain)),
               bound_inf_cfg,
               prob)
    , beta_(GDT::LocalEvaluation::SIPDG::internal::default_beta(dimDomain))
    , pattern_(EllipticOperatorType::pattern(*(BaseType::test_space()), *(BaseType::ansatz_space())))
    , only_these_products_(only_these_products)
  {
    // in case of parametric diffusion tensor this discretization is not affinely decomposable any more
    if (this->problem_.diffusion_tensor()->parametric())
      DUNE_THROW(NotImplemented, "The diffusion tensor must not be parametric!");
    if (!this->problem_.diffusion_tensor()->has_affine_part())
      DUNE_THROW(Stuff::Exceptions::wrong_input_given, "The diffusion tensor must not be empty!");
  } // SWIPDG(...)
#endif // HAVE_DUNE_GRID_MULTISCALE

  const PatternType& pattern() const
  {
    return pattern_;
  }

  void init(std::ostream& out = Stuff::Common::Logger().devnull(), const std::string prefix = "")
  {
    if (!this->container_based_initialized_) {
      using namespace GDT;

      auto& matrix = *(this->matrix_);
      auto& rhs = *(this->rhs_);
      const auto& space = this->test_space_;
      const auto& boundary_info = *(this->boundary_info_);

      out << prefix << "assembling... " << std::flush;
      Dune::Timer timer;
      SystemAssembler< TestSpaceType > system_assembler(space);
      Stuff::Grid::Functor::DirichletDetector< GridViewType > dirichlet_detector(this->boundary_info());
      system_assembler.add(dirichlet_detector);

      // lhs operator
      const auto& diffusion_factor = *(this->problem_.diffusion_factor());
      const auto& diffusion_tensor = *(this->problem_.diffusion_tensor());
      assert(!diffusion_tensor.parametric());
      assert(diffusion_tensor.has_affine_part());
      std::vector< std::unique_ptr< EllipticOperatorType > > elliptic_operators;
      for (size_t qq = 0; qq < boost::numeric_cast< size_t >(diffusion_factor.num_components()); ++qq) {
        const size_t id = matrix.register_component(diffusion_factor.coefficient(qq),
                                                    space.mapper().size(), space.mapper().size(), pattern_);
        elliptic_operators.emplace_back(new EllipticOperatorType(
            *(diffusion_factor.component(qq)),
            *(diffusion_tensor.affine_part()),
            boundary_info,
            *(matrix.component(id)),
            space));
      }
      if (diffusion_factor.has_affine_part()) {
        if (!matrix.has_affine_part())
          matrix.register_affine_part(space.mapper().size(), space.mapper().size(), pattern_);
        elliptic_operators.emplace_back(new EllipticOperatorType(
            *(diffusion_factor.affine_part()),
            *(diffusion_tensor.affine_part()),
            boundary_info,
            *(matrix.affine_part()),
            space));
      }
      for (auto& elliptic_operator : elliptic_operators)
        system_assembler.add(*elliptic_operator);

      // rhs functional
      // * volume
      typedef typename ProblemType::FunctionType::NonparametricType FunctionType;
      const auto& force = *(this->problem_.force());
      typedef Functionals::L2Volume< FunctionType, VectorType, TestSpaceType > L2VolumeFunctionalType;
      std::vector< std::unique_ptr< L2VolumeFunctionalType > > force_functionals;
      for (size_t qq = 0; qq < boost::numeric_cast< size_t >(force.num_components()); ++qq) {
        const size_t id = rhs.register_component(force.coefficient(qq), space.mapper().size());
        force_functionals.emplace_back(new L2VolumeFunctionalType(*(force.component(qq)),
                                                                  *(rhs.component(id)),
                                                                  space));
      }
      if (force.has_affine_part()) {
        if (!rhs.has_affine_part())
          rhs.register_affine_part(space.mapper().size());
        force_functionals.emplace_back(new L2VolumeFunctionalType(*(force.affine_part()),
                                                                  *(rhs.affine_part()),
                                                                  space));
      }
      for (auto& force_functional : force_functionals)
        system_assembler.add(*force_functional);
      // * dirichlet boundary
      const auto& dirichlet = *(this->problem_.dirichlet());
      typedef Functionals::DirichletBoundarySWIPDG< DiffusionFactorType, FunctionType, VectorType, TestSpaceType,
                                                    GridViewType, DiffusionTensorType > DirichletBoundaryFunctionalType;
      std::vector< std::unique_ptr< DirichletBoundaryFunctionalType > > dirichlet_boundary_functionals;
      if (diffusion_factor.has_affine_part() && dirichlet.has_affine_part()) {
        if (!rhs.has_affine_part())
          rhs.register_affine_part(space.mapper().size());
        dirichlet_boundary_functionals.emplace_back(new DirichletBoundaryFunctionalType(
            *(diffusion_factor.affine_part()),
            *(diffusion_tensor.affine_part()),
            *(dirichlet.affine_part()),
            boundary_info,
            *(rhs.affine_part()),
            space));
      }
      if (diffusion_factor.has_affine_part()) {
        for (size_t qq = 0; qq < boost::numeric_cast< size_t >(dirichlet.num_components()); ++qq) {
          const size_t id = rhs.register_component(dirichlet.coefficient(qq), space.mapper().size());
          dirichlet_boundary_functionals.emplace_back(new DirichletBoundaryFunctionalType(
              *(diffusion_factor.affine_part()),
              *(diffusion_tensor.affine_part()),
              *(dirichlet.component(qq)),
              boundary_info,
              *(rhs.component(id)),
              space));
        }
      }
      if (dirichlet.has_affine_part()) {
        for (size_t qq = 0; qq < boost::numeric_cast< size_t >(diffusion_factor.num_components()); ++qq) {
          const size_t id = rhs.register_component(diffusion_factor.coefficient(qq), space.mapper().size());
          dirichlet_boundary_functionals.emplace_back(new DirichletBoundaryFunctionalType(
              *(diffusion_factor.component(qq)),
              *(diffusion_tensor.affine_part()),
              *(dirichlet.affine_part()),
              boundary_info,
              *(rhs.component(id)),
              space));
        }
      }
      Pymor::ParameterType param;
      for (const auto& key : diffusion_factor.parameter_type().keys())
        param.set(key, diffusion_factor.parameter_type().get(key));
      for (const auto& key : dirichlet.parameter_type().keys())
        param.set(key, dirichlet.parameter_type().get(key));
      for (size_t pp = 0; pp < boost::numeric_cast< size_t >(diffusion_factor.num_components()); ++ pp) {
        for (size_t qq = 0; qq < boost::numeric_cast< size_t >(dirichlet.num_components()); ++qq) {
          const std::string expression = "(" + diffusion_factor.coefficient(pp)->expression()
                                             + ")*(" + dirichlet.coefficient(qq)->expression() + ")";
          const size_t id = rhs.register_component(param, expression, space.mapper().size());
          dirichlet_boundary_functionals.emplace_back(new DirichletBoundaryFunctionalType(
              *(diffusion_factor.component(pp)),
              *(diffusion_tensor.affine_part()),
              *(dirichlet.component(qq)),
              boundary_info,
              *(rhs.component(id)),
              space));
        }
      }
      for (auto& dirichlet_boundary_functional : dirichlet_boundary_functionals)
        system_assembler.add(*dirichlet_boundary_functional);

      // * neumann boundary
      const auto& neumann = *(this->problem_.neumann());
      typedef Functionals::L2Face< FunctionType, VectorType, TestSpaceType > L2FaceFunctionalType;
      std::vector< std::unique_ptr< L2FaceFunctionalType > > neumann_boundary_functionals;
      for (size_t qq = 0; qq < boost::numeric_cast< size_t >(neumann.num_components()); ++qq) {
        const size_t id = rhs.register_component(neumann.coefficient(qq), space.mapper().size());
        neumann_boundary_functionals.emplace_back(new L2FaceFunctionalType(
            *(neumann.component(qq)),
            *(rhs.component(id)),
            space,
            new Stuff::Grid::ApplyOn::NeumannIntersections< GridViewType >(boundary_info)));
      }
      if (neumann.has_affine_part()) {
        if (!rhs.has_affine_part())
          rhs.register_affine_part(space.mapper().size());
        neumann_boundary_functionals.emplace_back(new L2FaceFunctionalType(
            *(neumann.affine_part()),
            *(rhs.affine_part()),
            space,
            new Stuff::Grid::ApplyOn::NeumannIntersections< GridViewType >(boundary_info)));
      }
      for (auto& neumann_boundary_functional : neumann_boundary_functionals)
        system_assembler.add(*neumann_boundary_functional);

      // products
      const size_t over_integrate = 2;
      // * L2
      typedef Products::L2Assemblable< MatrixType, TestSpaceType, GridViewType, AnsatzSpaceType > L2ProductType;
      std::unique_ptr< L2ProductType > l2_product;
      auto l2_product_matrix = std::make_shared< AffinelyDecomposedMatrixType >();
<<<<<<< HEAD
      if (std::find(only_these_products_.begin(), only_these_products_.end(), "l2") != only_these_products_.end()
          || std::find(only_these_products_.begin(), only_these_products_.end(), "h1") != only_these_products_.end()) {
        l2_product_matrix->register_affine_part(this->test_space()->mapper().size(),
                                                this->ansatz_space()->mapper().size(),
                                                L2ProductType::pattern(*this->test_space(),
                                                                       *this->ansatz_space()));
=======
      if (std::find(only_these_products_.begin(), only_these_products_.end(), "l2") != only_these_products_.end()) {
        l2_product_matrix->register_affine_part(this->test_space().mapper().size(),
                                                this->ansatz_space().mapper().size(),
                                                L2ProductType::pattern(this->test_space(),
                                                                       this->ansatz_space()));
>>>>>>> 809ad96d
        l2_product = DSC::make_unique< L2ProductType >(*(l2_product_matrix->affine_part()),
                                                       this->test_space(),
                                                       this->grid_view(),
                                                       this->ansatz_space(),
                                                       over_integrate);
        system_assembler.add(*l2_product);
      }
      // * H1 semi
      typedef Products::H1SemiAssemblable< MatrixType, TestSpaceType, GridViewType, AnsatzSpaceType >
          H1ProductType;
      std::unique_ptr< H1ProductType > h1_product;
<<<<<<< HEAD
      auto h1_semi_product_matrix = std::make_shared< AffinelyDecomposedMatrixType >();
      if (std::find(only_these_products_.begin(), only_these_products_.end(), "h1_semi") != only_these_products_.end()
          || std::find(only_these_products_.begin(), only_these_products_.end(), "h1") != only_these_products_.end()) {
        h1_semi_product_matrix->register_affine_part(this->test_space()->mapper().size(),
                                                this->ansatz_space()->mapper().size(),
                                                H1ProductType::pattern(*this->test_space(),
                                                                       *this->ansatz_space()));
        h1_product = DSC::make_unique< H1ProductType >(*(h1_semi_product_matrix->affine_part()),
                                                       *this->test_space(),
=======
      auto h1_product_matrix = std::make_shared< AffinelyDecomposedMatrixType >();
      if (std::find(only_these_products_.begin(), only_these_products_.end(), "h1_semi") != only_these_products_.end()) {
        h1_product_matrix->register_affine_part(this->test_space().mapper().size(),
                                                this->ansatz_space().mapper().size(),
                                                H1ProductType::pattern(this->test_space(),
                                                                       this->ansatz_space()));
        h1_product = DSC::make_unique< H1ProductType >(*(h1_product_matrix->affine_part()),
                                                       this->test_space(),
>>>>>>> 809ad96d
                                                       this->grid_view(),
                                                       this->ansatz_space(),
                                                       over_integrate);
        system_assembler.add(*h1_product);
      }
      // * elliptic
      assert(!diffusion_tensor.parametric());
      typedef Products::EllipticAssemblable< MatrixType, DiffusionFactorType, TestSpaceType, GridViewType,
                                                  AnsatzSpaceType, RangeFieldType, DiffusionTensorType >
          EllipticProductType;
      std::vector< std::unique_ptr< EllipticProductType > > elliptic_products;
      auto elliptic_product_matrix = std::make_shared< AffinelyDecomposedMatrixType >();
      if (std::find(only_these_products_.begin(), only_these_products_.end(), "elliptic") != only_these_products_.end()) {
        for (DUNE_STUFF_SSIZE_T qq = 0; qq < diffusion_factor.num_components(); ++qq) {
          const auto id = elliptic_product_matrix->register_component(diffusion_factor.coefficient(qq),
                                                                      this->test_space().mapper().size(),
                                                                      this->ansatz_space().mapper().size(),
                                                                      EllipticProductType::pattern(this->test_space(),
                                                                                                   this->ansatz_space()));
          elliptic_products.emplace_back(new EllipticProductType(*elliptic_product_matrix->component(id),
                                                                 this->test_space(),
                                                                 this->grid_view(),
                                                                 this->ansatz_space(),
                                                                 *diffusion_factor.component(qq),
                                                                 *diffusion_tensor.affine_part(),
                                                                 over_integrate));
        }
        if (diffusion_factor.has_affine_part()) {
          elliptic_product_matrix->register_affine_part(this->test_space().mapper().size(),
                                                        this->ansatz_space().mapper().size(),
                                                        EllipticProductType::pattern(this->test_space(),
                                                                                     this->ansatz_space()));
          elliptic_products.emplace_back(new EllipticProductType(*elliptic_product_matrix->affine_part(),
                                                                 this->test_space(),
                                                                 this->grid_view(),
                                                                 this->ansatz_space(),
                                                                 *diffusion_factor.affine_part(),
                                                                 *diffusion_tensor.affine_part(),
                                                                 over_integrate));
        }
        for (auto& product : elliptic_products)
          system_assembler.add(*product);
      }
      // * boundary L2
      typedef Products::BoundaryL2Assemblable< MatrixType, TestSpaceType, GridViewType, AnsatzSpaceType >
          BoundaryL2ProductType;
      std::unique_ptr< BoundaryL2ProductType > boundary_l2_product;
      auto boundary_l2_product_matrix = std::make_shared< AffinelyDecomposedMatrixType >();
      if (std::find(only_these_products_.begin(), only_these_products_.end(), "boundary_l2") != only_these_products_.end()) {
        boundary_l2_product_matrix->register_affine_part(this->test_space().mapper().size(),
                                                         this->ansatz_space().mapper().size(),
                                                         BoundaryL2ProductType::pattern(this->test_space(),
                                                                                        this->ansatz_space()));
        boundary_l2_product = DSC::make_unique< BoundaryL2ProductType >(*(boundary_l2_product_matrix->affine_part()),
                                                                        this->test_space(),
                                                                        this->grid_view(),
                                                                        this->ansatz_space(),
                                                                        over_integrate);
        system_assembler.add(*boundary_l2_product);
      }
      // * penalty term
      typedef Products::SwipdgPenaltyAssemblable
          < MatrixType, DiffusionFactorType, DiffusionTensorType, TestSpaceType > PenaltyProductType;
      std::vector< std::unique_ptr< PenaltyProductType > > penalty_products;
      auto penalty_product_matrix = std::make_shared< AffinelyDecomposedMatrixType >();
      if (std::find(only_these_products_.begin(), only_these_products_.end(), "penalty") != only_these_products_.end()) {
        for (DUNE_STUFF_SSIZE_T qq = 0; qq < diffusion_factor.num_components(); ++qq) {
          const auto id = penalty_product_matrix->register_component(diffusion_factor.coefficient(qq),
                                                                     this->test_space().mapper().size(),
                                                                     this->ansatz_space().mapper().size(),
                                                                     PenaltyProductType::pattern(this->test_space(),
                                                                                                 this->ansatz_space()));
          penalty_products.emplace_back(new PenaltyProductType(*penalty_product_matrix->component(id),
                                                               this->test_space(),
                                                               this->grid_view(),
                                                               this->ansatz_space(),
                                                               *diffusion_factor.component(qq),
                                                               *diffusion_tensor.affine_part(),
                                                               over_integrate));
        }
        if (diffusion_factor.has_affine_part()) {
          penalty_product_matrix->register_affine_part(this->test_space().mapper().size(),
                                                       this->ansatz_space().mapper().size(),
                                                       PenaltyProductType::pattern(this->test_space(),
                                                                                   this->ansatz_space()));
          penalty_products.emplace_back(new PenaltyProductType(*penalty_product_matrix->affine_part(),
                                                               this->test_space(),
                                                               this->grid_view(),
                                                               this->ansatz_space(),
                                                               *diffusion_factor.affine_part(),
                                                               *diffusion_tensor.affine_part(),
                                                               over_integrate));
        }
        for (auto& product : penalty_products)
          system_assembler.add(*product);
      }
      // do the actual assembling
      system_assembler.walk();
      out << "done (took " << timer.elapsed() << "s)" << std::endl;

      if (!dirichlet_detector.found())
        this->purely_neumann_ = true;

      // build parameter type
      this->inherit_parameter_type(matrix.parameter_type(), "lhs");
      this->inherit_parameter_type(rhs.parameter_type(),    "rhs");

      // finalize
      auto h1_product_matrix = std::make_shared< AffinelyDecomposedMatrixType >();
      if (std::find(only_these_products_.begin(), only_these_products_.end(), "h1") != only_these_products_.end()) {
        h1_product_matrix->register_affine_part(h1_semi_product_matrix->affine_part()->copy());
        h1_product_matrix->affine_part()->axpy(1, *l2_product_matrix->affine_part());
      }

      if (std::find(only_these_products_.begin(), only_these_products_.end(), "l2") != only_these_products_.end())
        this->products_.insert(std::make_pair("l2", l2_product_matrix));
      if (std::find(only_these_products_.begin(), only_these_products_.end(), "h1_semi") != only_these_products_.end())
        this->products_.insert(std::make_pair("h1_semi", h1_semi_product_matrix));
      if (std::find(only_these_products_.begin(), only_these_products_.end(), "h1") != only_these_products_.end())
        this->products_.insert(std::make_pair("h1", h1_product_matrix));
      if (std::find(only_these_products_.begin(), only_these_products_.end(), "elliptic") != only_these_products_.end())
        this->products_.insert(std::make_pair("elliptic", elliptic_product_matrix));
      if (std::find(only_these_products_.begin(), only_these_products_.end(), "boundary_l2") != only_these_products_.end())
        this->products_.insert(std::make_pair("boundary_l2", boundary_l2_product_matrix));
      if (std::find(only_these_products_.begin(), only_these_products_.end(), "penalty") != only_these_products_.end())
        this->products_.insert(std::make_pair("penalty", penalty_product_matrix));
      if (std::find(only_these_products_.begin(), only_these_products_.end(), "energy") != only_these_products_.end())
        this->products_.insert(std::make_pair("energy",
                                              std::make_shared< AffinelyDecomposedMatrixType >(this->matrix_->copy())));

      this->finalize_init();
    } // if (!this->container_based_initialized_)
  } // ... init(...)

private:
  friend class BlockSWIPDG< GridImp, RangeFieldImp, rangeDim, polynomialOrder, la_backend >;

  const RangeFieldType beta_;
  PatternType pattern_;
  const std::vector< std::string > only_these_products_;
}; // class SWIPDG


} // namespace Discretizations
} // namespace LinearElliptic
} // namespace HDD
} // namespace Dune

#endif // DUNE_HDD_LINEARELLIPTIC_DISCRETIZATIONS_SWIPDG_HH<|MERGE_RESOLUTION|>--- conflicted
+++ resolved
@@ -360,20 +360,12 @@
       typedef Products::L2Assemblable< MatrixType, TestSpaceType, GridViewType, AnsatzSpaceType > L2ProductType;
       std::unique_ptr< L2ProductType > l2_product;
       auto l2_product_matrix = std::make_shared< AffinelyDecomposedMatrixType >();
-<<<<<<< HEAD
       if (std::find(only_these_products_.begin(), only_these_products_.end(), "l2") != only_these_products_.end()
           || std::find(only_these_products_.begin(), only_these_products_.end(), "h1") != only_these_products_.end()) {
-        l2_product_matrix->register_affine_part(this->test_space()->mapper().size(),
-                                                this->ansatz_space()->mapper().size(),
-                                                L2ProductType::pattern(*this->test_space(),
-                                                                       *this->ansatz_space()));
-=======
-      if (std::find(only_these_products_.begin(), only_these_products_.end(), "l2") != only_these_products_.end()) {
         l2_product_matrix->register_affine_part(this->test_space().mapper().size(),
                                                 this->ansatz_space().mapper().size(),
                                                 L2ProductType::pattern(this->test_space(),
                                                                        this->ansatz_space()));
->>>>>>> 809ad96d
         l2_product = DSC::make_unique< L2ProductType >(*(l2_product_matrix->affine_part()),
                                                        this->test_space(),
                                                        this->grid_view(),
@@ -385,26 +377,15 @@
       typedef Products::H1SemiAssemblable< MatrixType, TestSpaceType, GridViewType, AnsatzSpaceType >
           H1ProductType;
       std::unique_ptr< H1ProductType > h1_product;
-<<<<<<< HEAD
       auto h1_semi_product_matrix = std::make_shared< AffinelyDecomposedMatrixType >();
       if (std::find(only_these_products_.begin(), only_these_products_.end(), "h1_semi") != only_these_products_.end()
           || std::find(only_these_products_.begin(), only_these_products_.end(), "h1") != only_these_products_.end()) {
-        h1_semi_product_matrix->register_affine_part(this->test_space()->mapper().size(),
-                                                this->ansatz_space()->mapper().size(),
-                                                H1ProductType::pattern(*this->test_space(),
-                                                                       *this->ansatz_space()));
-        h1_product = DSC::make_unique< H1ProductType >(*(h1_semi_product_matrix->affine_part()),
-                                                       *this->test_space(),
-=======
-      auto h1_product_matrix = std::make_shared< AffinelyDecomposedMatrixType >();
-      if (std::find(only_these_products_.begin(), only_these_products_.end(), "h1_semi") != only_these_products_.end()) {
-        h1_product_matrix->register_affine_part(this->test_space().mapper().size(),
+        h1_semi_product_matrix->register_affine_part(this->test_space().mapper().size(),
                                                 this->ansatz_space().mapper().size(),
                                                 H1ProductType::pattern(this->test_space(),
                                                                        this->ansatz_space()));
-        h1_product = DSC::make_unique< H1ProductType >(*(h1_product_matrix->affine_part()),
+        h1_product = DSC::make_unique< H1ProductType >(*(h1_semi_product_matrix->affine_part()),
                                                        this->test_space(),
->>>>>>> 809ad96d
                                                        this->grid_view(),
                                                        this->ansatz_space(),
                                                        over_integrate);
