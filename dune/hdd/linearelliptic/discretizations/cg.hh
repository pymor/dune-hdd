--- conflicted
+++ resolved
@@ -162,7 +162,7 @@
                bound_inf_cfg,
                prob)
     , pattern_(EllipticOperatorType::pattern(this->test_space(), this->test_space()))
-    , grid_provider_(nullptr)
+    , grid_provider_(grid_provider.copy())
     , only_these_products_(only_these_products)
   {
     // in that case we would have to build the elliptic operators like the dirichlet shift
@@ -179,166 +179,6 @@
 
   void init(std::ostream& out = Stuff::Common::Logger().devnull(), const std::string prefix = "")
   {
-<<<<<<< HEAD
-    if (!this->container_based_initialized_) {
-      Dune::Timer timer;
-      auto dirichlet_vector = std::make_shared< AffinelyDecomposedVectorType >();
-
-      auto& matrix = *(this->matrix_);
-      auto& rhs = *(this->rhs_);
-      const auto& space = this->test_space_;
-      const auto& grid_view = space.grid_view();
-      const auto& boundary_info = *(this->boundary_info_);
-
-      out << prefix << "assembling... " << std::flush;
-      timer.reset();
-      GDT::SystemAssembler< TestSpaceType > system_assembler(space);
-
-      // project dirichlet boundary values
-      typedef typename ProblemType::FunctionType::NonparametricType DirichletType;
-      const auto& dirichlet = *(this->problem_.dirichlet());
-      typedef GDT::DiscreteFunction< AnsatzSpaceType, VectorType > DiscreteFunctionType;
-      typedef GDT::Operators::DirichletProjectionLocalizable< GridViewType, DirichletType, DiscreteFunctionType >
-          DirichletProjectionOperator;
-      std::vector< std::unique_ptr< DiscreteFunctionType > > dirichlet_projections;
-      std::vector< std::unique_ptr< DirichletProjectionOperator > > dirichlet_projection_operators;
-      for (DUNE_STUFF_SSIZE_T qq = 0; qq < dirichlet.num_components(); ++qq) {
-        const size_t id = dirichlet_vector->register_component(new VectorType(space.mapper().size()),
-                                                               dirichlet.coefficient(qq));
-        dirichlet_projections.emplace_back(new DiscreteFunctionType(space, *(dirichlet_vector->component(id))));
-        dirichlet_projection_operators.emplace_back(
-              new DirichletProjectionOperator(grid_view,
-                                              boundary_info,
-                                              *(dirichlet.component(qq)),
-                                              *(dirichlet_projections[dirichlet_projections.size() - 1])));
-      }
-      if (dirichlet.has_affine_part()) {
-        dirichlet_vector->register_affine_part(new VectorType(space.mapper().size()));
-        dirichlet_projections.emplace_back(new DiscreteFunctionType(space, *(dirichlet_vector->affine_part())));
-        dirichlet_projection_operators.emplace_back(
-              new DirichletProjectionOperator(grid_view,
-                                              boundary_info,
-                                              *(dirichlet.affine_part()),
-                                              *(dirichlet_projections[dirichlet_projections.size() - 1])));
-      }
-      for (auto& projection_operator : dirichlet_projection_operators)
-        system_assembler.add(*projection_operator, new Stuff::Grid::ApplyOn::BoundaryEntities< GridViewType >());
-
-      // lhs operator
-      const auto& diffusion_factor = *(this->problem_.diffusion_factor());
-      const auto& diffusion_tensor = *(this->problem_.diffusion_tensor());
-      std::vector< std::unique_ptr< EllipticOperatorType > > elliptic_operators;
-      if (diffusion_factor.has_affine_part() && diffusion_tensor.has_affine_part()) {
-        matrix.register_affine_part(new MatrixType(space.mapper().size(), space.mapper().size(), pattern_));
-        elliptic_operators.emplace_back(new EllipticOperatorType(*(diffusion_factor.affine_part()),
-                                                                 *(diffusion_tensor.affine_part()),
-                                                                 *(matrix.affine_part()),
-                                                                 space));
-      }
-      if (diffusion_factor.parametric() && !diffusion_tensor.parametric()) {
-        for (DUNE_STUFF_SSIZE_T qq = 0; qq < diffusion_factor.num_components(); ++qq) {
-          const size_t id = matrix.register_component(new MatrixType(space.mapper().size(),
-                                                                     space.mapper().size(),
-                                                                     pattern_),
-                                                      diffusion_factor.coefficient(qq));
-          elliptic_operators.emplace_back(new EllipticOperatorType(*(diffusion_factor.component(qq)),
-                                                                   *(diffusion_tensor.affine_part()),
-                                                                   *(matrix.component(id)),
-                                                                   space));
-        }
-      } else if (!diffusion_factor.parametric() && diffusion_tensor.parametric()) {
-        for (DUNE_STUFF_SSIZE_T qq = 0; qq < diffusion_tensor.num_components(); ++qq) {
-          const size_t id = matrix.register_component(new MatrixType(space.mapper().size(),
-                                                                     space.mapper().size(),
-                                                                     pattern_),
-                                                      diffusion_tensor.coefficient(qq));
-          elliptic_operators.emplace_back(new EllipticOperatorType(*(diffusion_factor.affine_part()),
-                                                                   *(diffusion_tensor.component(qq)),
-                                                                   *(matrix.component(id)),
-                                                                   space));
-        }
-      } else if (diffusion_factor.parametric() && diffusion_tensor.parametric()) {
-        DUNE_THROW(Stuff::Exceptions::internal_error, "This should not happen!");
-      }
-      for (auto& elliptic_operator : elliptic_operators)
-        system_assembler.add(*elliptic_operator);
-
-      // rhs functional
-      // * force
-      typedef typename ProblemType::FunctionType::NonparametricType ForceType;
-      const auto& force = *(this->problem_.force());
-      typedef GDT::Functionals::L2Volume< ForceType, VectorType, TestSpaceType > L2VolumeFunctionalType;
-      std::vector< std::unique_ptr< L2VolumeFunctionalType > > force_functionals;
-      for (DUNE_STUFF_SSIZE_T qq = 0; qq < force.num_components(); ++qq) {
-        const size_t id = rhs.register_component(new VectorType(space.mapper().size()), force.coefficient(qq));
-        force_functionals.emplace_back(new L2VolumeFunctionalType(*(force.component(qq)),
-                                                                  *(rhs.component(id)),
-                                                                  space));
-      }
-      if (force.has_affine_part()) {
-        rhs.register_affine_part(new VectorType(space.mapper().size()));
-        force_functionals.emplace_back(new L2VolumeFunctionalType(*(force.affine_part()),
-                                                                  *(rhs.affine_part()),
-                                                                  space));
-      }
-      for (auto& force_functional : force_functionals)
-        system_assembler.add(*force_functional);
-      // * neumann
-      typedef typename ProblemType::FunctionType::NonparametricType NeumannType;
-      const auto& neumann = *(this->problem_.neumann());
-      typedef GDT::Functionals::L2Face< NeumannType, VectorType, TestSpaceType > L2FaceFunctionalType;
-      std::vector< std::unique_ptr< L2FaceFunctionalType > > neumann_functionals;
-      for (DUNE_STUFF_SSIZE_T qq = 0; qq < neumann.num_components(); ++qq) {
-        const size_t id = rhs.register_component(new VectorType(space.mapper().size()), neumann.coefficient(qq));
-        neumann_functionals.emplace_back(new L2FaceFunctionalType(*(neumann.component(qq)),
-                                                                  *(rhs.component(id)),
-                                                                  space));
-      }
-      if (neumann.has_affine_part()) {
-        if (!rhs.has_affine_part())
-          rhs.register_affine_part(new VectorType(space.mapper().size()));
-        neumann_functionals.emplace_back(new L2FaceFunctionalType(*(neumann.affine_part()),
-                                                                  *(rhs.affine_part()),
-                                                                  space));
-      }
-      for (auto& neumann_functional : neumann_functionals)
-        system_assembler.add(*neumann_functional,
-                             new Stuff::Grid::ApplyOn::NeumannIntersections< GridViewType >(boundary_info));
-
-      // products
-      // * L2
-      typedef GDT::Products::L2Assemblable< MatrixType, TestSpaceType >     L2ProductType;
-      typedef GDT::Products::H1SemiAssemblable< MatrixType, TestSpaceType > H1ProductType;
-      auto l2_product_matrix = std::make_shared< AffinelyDecomposedMatrixType >();
-      l2_product_matrix->register_affine_part(new MatrixType(space.mapper().size(),
-                                                             space.mapper().size(),
-                                                             H1ProductType::pattern(space))); // to allow axpy with h1_semi
-      L2ProductType l2_product(*(l2_product_matrix->affine_part()), space);
-      system_assembler.add(l2_product);
-      // * H1 semi
-      auto h1_semi_product_matrix = std::make_shared< AffinelyDecomposedMatrixType >();
-      h1_semi_product_matrix->register_affine_part(new MatrixType(space.mapper().size(),
-                                                                  space.mapper().size(),
-                                                                  H1ProductType::pattern(space)));
-      H1ProductType h1_product(*(h1_semi_product_matrix->affine_part()), space);
-      system_assembler.add(h1_product);
-
-      // constraints container
-      GDT::Spaces::DirichletConstraints< typename GridViewType::Intersection >
-          clear_and_set_dirichlet_rows(boundary_info, space.mapper().size(), true);
-      GDT::Spaces::DirichletConstraints< typename GridViewType::Intersection >
-          clear_dirichlet_rows(boundary_info, space.mapper().size(), false);
-      system_assembler.add(clear_and_set_dirichlet_rows, new Stuff::Grid::ApplyOn::BoundaryEntities< GridViewType >());
-      system_assembler.add(clear_dirichlet_rows,         new Stuff::Grid::ApplyOn::BoundaryEntities< GridViewType >());
-
-      // do the actual assembling
-      system_assembler.walk();
-
-      // * H1 product
-      auto h1_product_matrix = std::make_shared< AffinelyDecomposedMatrixType >();
-      h1_product_matrix->register_affine_part(h1_semi_product_matrix->affine_part()->copy());
-      h1_product_matrix->affine_part()->axpy(1, *l2_product_matrix->affine_part());
-=======
     if (this->container_based_initialized_)
       return;
 
@@ -389,25 +229,38 @@
     // lhs operator
     const auto& diffusion_factor = *(this->problem_.diffusion_factor());
     const auto& diffusion_tensor = *(this->problem_.diffusion_tensor());
-    assert(!diffusion_tensor.parametric());
-    assert(diffusion_tensor.has_affine_part());
     std::vector< std::unique_ptr< EllipticOperatorType > > elliptic_operators;
-    for (DUNE_STUFF_SSIZE_T qq = 0; qq < diffusion_factor.num_components(); ++qq) {
-      const size_t id = matrix.register_component(new MatrixType(space.mapper().size(),
-                                                                 space.mapper().size(),
-                                                                 pattern_),
-                                                  diffusion_factor.coefficient(qq));
-      elliptic_operators.emplace_back(new EllipticOperatorType(*(diffusion_factor.component(qq)),
-                                                               *(diffusion_tensor.affine_part()),
-                                                               *(matrix.component(id)),
-                                                               space));
-    }
-    if (diffusion_factor.has_affine_part()) {
+    if (diffusion_factor.has_affine_part() && diffusion_tensor.has_affine_part()) {
       matrix.register_affine_part(new MatrixType(space.mapper().size(), space.mapper().size(), pattern_));
       elliptic_operators.emplace_back(new EllipticOperatorType(*(diffusion_factor.affine_part()),
                                                                *(diffusion_tensor.affine_part()),
                                                                *(matrix.affine_part()),
                                                                space));
+    }
+    if (diffusion_factor.parametric() && !diffusion_tensor.parametric()) {
+      for (DUNE_STUFF_SSIZE_T qq = 0; qq < diffusion_factor.num_components(); ++qq) {
+        const size_t id = matrix.register_component(new MatrixType(space.mapper().size(),
+                                                                   space.mapper().size(),
+                                                                   pattern_),
+                                                    diffusion_factor.coefficient(qq));
+        elliptic_operators.emplace_back(new EllipticOperatorType(*(diffusion_factor.component(qq)),
+                                                                 *(diffusion_tensor.affine_part()),
+                                                                 *(matrix.component(id)),
+                                                                 space));
+      }
+    } else if (!diffusion_factor.parametric() && diffusion_tensor.parametric()) {
+      for (DUNE_STUFF_SSIZE_T qq = 0; qq < diffusion_tensor.num_components(); ++qq) {
+        const size_t id = matrix.register_component(new MatrixType(space.mapper().size(),
+                                                                   space.mapper().size(),
+                                                                   pattern_),
+                                                    diffusion_tensor.coefficient(qq));
+        elliptic_operators.emplace_back(new EllipticOperatorType(*(diffusion_factor.affine_part()),
+                                                                 *(diffusion_tensor.component(qq)),
+                                                                 *(matrix.component(id)),
+                                                                 space));
+      }
+    } else if (diffusion_factor.parametric() && diffusion_tensor.parametric()) {
+      DUNE_THROW(Stuff::Exceptions::internal_error, "This should not happen!");
     }
     for (auto& elliptic_operator : elliptic_operators)
       system_assembler.add(*elliptic_operator);
@@ -491,44 +344,7 @@
                                                               over_integrate);
       system_assembler.add(*semi_h1_product);
     }
-    // * elliptic
-    assert(!diffusion_tensor.parametric());
-    typedef Products::EllipticAssemblable< MatrixType, DiffusionFactorType, TestSpaceType, GridViewType,
-                                           AnsatzSpaceType, RangeFieldType, DiffusionTensorType >
-        EllipticProductType;
-    std::vector< std::unique_ptr< EllipticProductType > > elliptic_products;
-    auto elliptic_product_matrix = std::make_shared< AffinelyDecomposedMatrixType >();
-    if (std::find(only_these_products_.begin(), only_these_products_.end(), "elliptic") != only_these_products_.end()) {
-      for (DUNE_STUFF_SSIZE_T qq = 0; qq < diffusion_factor.num_components(); ++qq) {
-        const auto id = elliptic_product_matrix->register_component(diffusion_factor.coefficient(qq),
-                                                                    this->test_space().mapper().size(),
-                                                                    this->ansatz_space().mapper().size(),
-                                                                    EllipticProductType::pattern(this->test_space(),
-                                                                                                 this->ansatz_space()));
-        elliptic_products.emplace_back(new EllipticProductType(*elliptic_product_matrix->component(id),
-                                                               this->test_space(),
-                                                               this->grid_view(),
-                                                               this->ansatz_space(),
-                                                               *diffusion_factor.component(qq),
-                                                               *diffusion_tensor.affine_part(),
-                                                               over_integrate));
-      }
-      if (diffusion_factor.has_affine_part()) {
-        elliptic_product_matrix->register_affine_part(this->test_space().mapper().size(),
-                                                      this->ansatz_space().mapper().size(),
-                                                      EllipticProductType::pattern(this->test_space(),
-                                                                                   this->ansatz_space()));
-        elliptic_products.emplace_back(new EllipticProductType(*elliptic_product_matrix->affine_part(),
-                                                               this->test_space(),
-                                                               this->grid_view(),
-                                                               this->ansatz_space(),
-                                                               *diffusion_factor.affine_part(),
-                                                               *diffusion_tensor.affine_part(),
-                                                               over_integrate));
-      }
-      for (auto& product : elliptic_products)
-        system_assembler.add(*product);
-    }
+
     // constraints
     Spaces::DirichletConstraints< typename GridViewType::Intersection >
         clear_and_set_dirichlet_rows(boundary_info, space.mapper().size());
@@ -546,7 +362,6 @@
           = std::make_shared< AffinelyDecomposedMatrixType >(new MatrixType(l2_product_matrix->affine_part()->backend()));
       h1_product_matrix->affine_part()->axpy(1.0, *semi_h1_product_matrix->affine_part());
     }
->>>>>>> 12206205
 
     out << "done (took " << timer.elapsed() << "s)" << std::endl;
 
@@ -589,50 +404,6 @@
         auto& rhs_component = *rhs.component(ind);
         rhs_component -= matrix_component * dirichlet_component;
       }
-<<<<<<< HEAD
-      out << "done (took " << timer.elapsed() << " sec)" << std::endl;
-
-      out << prefix << "applying constraints... " << std::flush;
-      // we always need an affine part in the system matrix for the dirichlet rows
-      if (!matrix.has_affine_part())
-        matrix.register_affine_part(new MatrixType(space.mapper().size(), space.mapper().size(), pattern_));
-      clear_and_set_dirichlet_rows.apply(*matrix.affine_part());
-      for (DUNE_STUFF_SSIZE_T qq = 0; qq < matrix.num_components(); ++qq)
-        clear_dirichlet_rows.apply(*matrix.component(qq));
-      if (rhs.has_affine_part())
-        clear_dirichlet_rows.apply(*rhs.affine_part());
-      for (DUNE_STUFF_SSIZE_T qq = 0; qq < rhs.num_components(); ++qq)
-        clear_dirichlet_rows.apply(*rhs.component(qq));
-      clear_and_set_dirichlet_rows.apply(*l2_product_matrix->affine_part());
-      clear_and_set_dirichlet_rows.apply(*h1_semi_product_matrix->affine_part());
-      clear_and_set_dirichlet_rows.apply(*h1_product_matrix->affine_part());
-      // also clear columns of products
-      auto energy_0_product = std::make_shared<AffinelyDecomposedMatrixType>(matrix.copy());
-      for (const auto& column : clear_and_set_dirichlet_rows.dirichlet_DoFs()) {
-        l2_product_matrix->affine_part()->unit_col(column);
-        h1_semi_product_matrix->affine_part()->unit_col(column);
-        h1_product_matrix->affine_part()->unit_col(column);
-        energy_0_product->affine_part()->unit_col(column);
-        for (DUNE_STUFF_SSIZE_T qq = 0; qq < energy_0_product->num_components(); ++qq)
-          energy_0_product->component(qq)->unit_col(column);
-      }
-      out << "done (took " << timer.elapsed() << " sec)" << std::endl;
-
-      // build parameter type
-      this->inherit_parameter_type(matrix.parameter_type(), "lhs");
-      this->inherit_parameter_type(rhs.parameter_type(), "rhs");
-      this->inherit_parameter_type(dirichlet_vector->parameter_type(), "dirichlet");
-
-      // finalize
-      this->products_.insert(std::make_pair("l2_0",      l2_product_matrix));
-      this->products_.insert(std::make_pair("h1_0_semi", h1_semi_product_matrix));
-      this->products_.insert(std::make_pair("h1_0",      h1_product_matrix));
-      this->products_.insert(std::make_pair("energy_0",  energy_0_product));
-      this->vectors_.insert(std::make_pair( "dirichlet", dirichlet_vector));
-
-      this->finalize_init();
-    } // if (!this->container_based_initialized_)
-=======
     }
     out << "done (took " << timer.elapsed() << " sec)" << std::endl;
 
@@ -645,7 +416,7 @@
       clear_dirichlet_rows.apply(*(matrix.component(qq)));
     if (rhs.has_affine_part())
       clear_dirichlet_rows.apply(*(rhs.affine_part()));
-    for (DUNE_STUFF_SSIZE_T qq = 0; qq < matrix.num_components(); ++qq)
+    for (DUNE_STUFF_SSIZE_T qq = 0; qq < rhs.num_components(); ++qq)
       clear_dirichlet_rows.apply(*(rhs.component(qq)));
     out << "done (took " << timer.elapsed() << " sec)" << std::endl;
 
@@ -668,11 +439,12 @@
                                                                                      clear_and_set_dirichlet_rows,
                                                                                      clear_dirichlet_rows)));
     }
-    if (std::find(only_these_products_.begin(), only_these_products_.end(), "elliptic") != only_these_products_.end()) {
-      this->products_.insert(std::make_pair("elliptic", elliptic_product_matrix));
-      this->products_.insert(std::make_pair("elliptic_0", make_zero_dirichlet_product(elliptic_product_matrix,
-                                                                                      clear_and_set_dirichlet_rows,
-                                                                                      clear_dirichlet_rows)));
+    if (std::find(only_these_products_.begin(), only_these_products_.end(), "energy") != only_these_products_.end()) {
+      auto energy_product = std::make_shared<AffinelyDecomposedMatrixType>(matrix.copy());
+      this->products_.insert(std::make_pair("energy", energy_product));
+      this->products_.insert(std::make_pair("energy_0", make_zero_dirichlet_product(energy_product,
+                                                                                    clear_and_set_dirichlet_rows,
+                                                                                    clear_dirichlet_rows)));
     }
     if (std::find(only_these_products_.begin(), only_these_products_.end(), "h1") != only_these_products_.end()) {
       this->products_.insert(std::make_pair("h1", h1_product_matrix));
@@ -684,7 +456,6 @@
       this->products_.insert(std::make_pair("energy",
                                             std::make_shared< AffinelyDecomposedMatrixType >(this->matrix_->copy())));
     this->finalize_init();
->>>>>>> 12206205
   } // ... init(...)
 
 private:
@@ -698,7 +469,11 @@
   {
     auto ret = std::make_shared<AffinelyDecomposedMatrixType>(prod->copy());
     for (ssize_t qq = 0; qq < ret->num_components(); ++qq) {
+      // clear rows
       clear.apply(*ret->component(qq));
+      // clear columns
+      for (const auto& column : clear.dirichlet_DoFs())
+        ret->component(qq)->unit_col(column);
     }
     if (!ret->has_affine_part()) {
       // we can assume that there is at least one component
@@ -706,7 +481,11 @@
       ret->register_affine_part(new MatrixType(ret->component(0)->copy()));
       *ret->affine_part() *= 0;
     }
+    // set rows
     set.apply(*ret->affine_part());
+    // set columns
+    for (const auto& column : set.dirichlet_DoFs())
+      ret->affine_part()->unit_col(column);
     return ret;
   } // ... make_zero_dirichlet_product(...)
 
